<script lang="ts">
	import { Canvas } from '@threlte/core';
	import { Environment } from '@threlte/extras';
	import { Quaternion } from 'three/src/Three.js';
	import NavBallScene from './NavBallScene.svelte';
	export let targetRotation: Quaternion = new Quaternion();
<<<<<<< HEAD
</script>

<div class="flex-1 w-full h-full">
	<Canvas>
		<Environment path={'/textures/cubemap/'} files={'road.hdr'} isBackground={true} />
		<NavBallScene bind:targetRotation />
	</Canvas>
</div>
=======

	let w = 500;
	let h = 500;
	$: squareSize = Math.min(w - 80, h - 160);
</script>

<div bind:clientHeight={h} bind:clientWidth={w} class="grid place-items-center w-full h-full">
	<div
		class="navball-wrapper relative"
		style="
	width: {squareSize}px;
	height: {squareSize}px;
"
	>
		<Canvas
			size={{
				height: 500,
				width: 500
			}}
		>
			<Environment path={'/textures/cubemap/'} files={'road.hdr'} isBackground={true} />

			<NavBallScene bind:targetRotation />
		</Canvas>
	</div>
</div>

<style>
	:global(.navball-wrapper canvas) {
		min-width: 100%;
		min-height: 100%;
		max-width: 100%;
		max-height: 100%;
	}
</style>
>>>>>>> 1644a2ff
<|MERGE_RESOLUTION|>--- conflicted
+++ resolved
@@ -4,16 +4,6 @@
 	import { Quaternion } from 'three/src/Three.js';
 	import NavBallScene from './NavBallScene.svelte';
 	export let targetRotation: Quaternion = new Quaternion();
-<<<<<<< HEAD
-</script>
-
-<div class="flex-1 w-full h-full">
-	<Canvas>
-		<Environment path={'/textures/cubemap/'} files={'road.hdr'} isBackground={true} />
-		<NavBallScene bind:targetRotation />
-	</Canvas>
-</div>
-=======
 
 	let w = 500;
 	let h = 500;
@@ -48,5 +38,4 @@
 		max-width: 100%;
 		max-height: 100%;
 	}
-</style>
->>>>>>> 1644a2ff
+</style>