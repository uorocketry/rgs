<script lang="ts">
<<<<<<< HEAD
	import { T, useTask } from '@threlte/core';
	import { useTexture } from '@threlte/extras';
	import { PerspectiveCamera, Quaternion } from 'three';

	import { DEG2RAD } from 'three/src/math/MathUtils.js';
=======
	import { T } from '@threlte/core';
	import { Billboard, MeshLineGeometry, MeshLineMaterial, useTexture } from '@threlte/extras';
	import { Quaternion, Vector3 } from 'three';
	import navballfrag from './NavBallShader/fragment.glsl?raw';
	import navballvert from './NavBallShader/vertex.glsl?raw';

	import { useTask } from '@threlte/core';
>>>>>>> 1644a2ff

	const map = useTexture('textures/navball.png');
	map.then((tex) => {
		tex.anisotropy = 32;
		tex.colorSpace = 'srgb-linear';
	});

	export let targetRotation: Quaternion = new Quaternion();

	let displayRotation: Quaternion = targetRotation.clone();
<<<<<<< HEAD

	$: invertDisplayRotation = displayRotation.clone().invert();

	let camera: PerspectiveCamera;
=======

>>>>>>> 1644a2ff
	useTask((delta) => {
		displayRotation = displayRotation.slerp(targetRotation, 5 * delta);
	});
</script>

<<<<<<< HEAD
<!-- Camera always follows top of axes -->
<T.PerspectiveCamera
	bind:ref={camera}
	makeDefault
	fov={60}
	position={[0, 4, 0]}
	near={0.1}
	far={1000}
	aspect={1}
	on:create={({ ref }) => {
		ref.lookAt(0, 0, 0);
		ref.rotation.z = -DEG2RAD * 90;
	}}
></T.PerspectiveCamera>
=======
<T.OrthographicCamera makeDefault={true} position={[0, 0, 20]} zoom={200} />

<Billboard position={[0, 0, 2]}>
	<T.Mesh>
		<T.SphereGeometry args={[0.02]} />
		<T.MeshBasicMaterial color="orange" />
	</T.Mesh>
>>>>>>> 1644a2ff

	<T.Mesh>
		<MeshLineGeometry
			points={[
				new Vector3(0, 0.5),
				new Vector3(0.25, 0.5),
				new Vector3(0.5, 0.25),
				new Vector3(0.75, 0.5),
				new Vector3(1, 0.5)
			].map((v) => {
				v.x *= 0.5;
				v.y *= 0.5;
				v.x -= 0.25;
				v.y -= 0.25;
				return v;
			})}
		/>
		<MeshLineMaterial width={0.015} color="orange" />
	</T.Mesh>
</Billboard>

<<<<<<< HEAD
<T.Mesh
	quaternion={[
		invertDisplayRotation.x,
		invertDisplayRotation.y,
		invertDisplayRotation.z,
		invertDisplayRotation.w
	]}
>
	<T.SphereGeometry args={[1, 64, 32]} />
	{#await map then tex}
		<T.MeshStandardMaterial map={tex} />
	{/await}
</T.Mesh>
<T.Mesh position={[0, 1, 0]}>
	<T.SphereGeometry args={[0.05, 10, 2]} />
	<T.MeshStandardMaterial color={[1, 0, 0]} />
</T.Mesh>

<T.AxesHelper
	args={[5]}
	quaternion={[displayRotation.x, displayRotation.y, displayRotation.z, displayRotation.w]}
></T.AxesHelper>
=======
{#await map then tex}
	<T.Mesh quaternion={[displayRotation.x, displayRotation.y, displayRotation.z, displayRotation.w]}>
		<T.SphereGeometry />
		<T.ShaderMaterial
			fragmentShader={navballfrag}
			vertexShader={navballvert}
			uniforms={{
				uTexture: { value: tex }
			}}
		/>
	</T.Mesh>
{/await}
>>>>>>> 1644a2ff
<|MERGE_RESOLUTION|>--- conflicted
+++ resolved
@@ -1,11 +1,4 @@
 <script lang="ts">
-<<<<<<< HEAD
-	import { T, useTask } from '@threlte/core';
-	import { useTexture } from '@threlte/extras';
-	import { PerspectiveCamera, Quaternion } from 'three';
-
-	import { DEG2RAD } from 'three/src/math/MathUtils.js';
-=======
 	import { T } from '@threlte/core';
 	import { Billboard, MeshLineGeometry, MeshLineMaterial, useTexture } from '@threlte/extras';
 	import { Quaternion, Vector3 } from 'three';
@@ -13,7 +6,6 @@
 	import navballvert from './NavBallShader/vertex.glsl?raw';
 
 	import { useTask } from '@threlte/core';
->>>>>>> 1644a2ff
 
 	const map = useTexture('textures/navball.png');
 	map.then((tex) => {
@@ -24,35 +16,12 @@
 	export let targetRotation: Quaternion = new Quaternion();
 
 	let displayRotation: Quaternion = targetRotation.clone();
-<<<<<<< HEAD
 
-	$: invertDisplayRotation = displayRotation.clone().invert();
-
-	let camera: PerspectiveCamera;
-=======
-
->>>>>>> 1644a2ff
 	useTask((delta) => {
 		displayRotation = displayRotation.slerp(targetRotation, 5 * delta);
 	});
 </script>
 
-<<<<<<< HEAD
-<!-- Camera always follows top of axes -->
-<T.PerspectiveCamera
-	bind:ref={camera}
-	makeDefault
-	fov={60}
-	position={[0, 4, 0]}
-	near={0.1}
-	far={1000}
-	aspect={1}
-	on:create={({ ref }) => {
-		ref.lookAt(0, 0, 0);
-		ref.rotation.z = -DEG2RAD * 90;
-	}}
-></T.PerspectiveCamera>
-=======
 <T.OrthographicCamera makeDefault={true} position={[0, 0, 20]} zoom={200} />
 
 <Billboard position={[0, 0, 2]}>
@@ -60,7 +29,6 @@
 		<T.SphereGeometry args={[0.02]} />
 		<T.MeshBasicMaterial color="orange" />
 	</T.Mesh>
->>>>>>> 1644a2ff
 
 	<T.Mesh>
 		<MeshLineGeometry
@@ -82,30 +50,6 @@
 	</T.Mesh>
 </Billboard>
 
-<<<<<<< HEAD
-<T.Mesh
-	quaternion={[
-		invertDisplayRotation.x,
-		invertDisplayRotation.y,
-		invertDisplayRotation.z,
-		invertDisplayRotation.w
-	]}
->
-	<T.SphereGeometry args={[1, 64, 32]} />
-	{#await map then tex}
-		<T.MeshStandardMaterial map={tex} />
-	{/await}
-</T.Mesh>
-<T.Mesh position={[0, 1, 0]}>
-	<T.SphereGeometry args={[0.05, 10, 2]} />
-	<T.MeshStandardMaterial color={[1, 0, 0]} />
-</T.Mesh>
-
-<T.AxesHelper
-	args={[5]}
-	quaternion={[displayRotation.x, displayRotation.y, displayRotation.z, displayRotation.w]}
-></T.AxesHelper>
-=======
 {#await map then tex}
 	<T.Mesh quaternion={[displayRotation.x, displayRotation.y, displayRotation.z, displayRotation.w]}>
 		<T.SphereGeometry />
@@ -117,5 +61,4 @@
 			}}
 		/>
 	</T.Mesh>
-{/await}
->>>>>>> 1644a2ff
+{/await}