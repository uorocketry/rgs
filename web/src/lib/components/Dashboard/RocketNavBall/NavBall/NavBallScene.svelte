--- conflicted
+++ resolved
@@ -1,18 +1,11 @@
 <script lang="ts">
-<<<<<<< HEAD
 	import { T } from '@threlte/core';
 	import { useTexture } from '@threlte/extras';
-	import { tweened, type Tweened } from 'svelte/motion';
-	import { Euler, Quaternion, type EulerOrder } from 'three';
+	import { Quaternion } from 'three';
 	import navballfrag from './NavBallShader/fragment.glsl?raw';
 	import navballvert from './NavBallShader/vertex.glsl?raw';
-=======
-	import { T, useTask } from '@threlte/core';
-	import { useTexture } from '@threlte/extras';
-	import { PerspectiveCamera, Quaternion } from 'three';
 
-	import { DEG2RAD } from 'three/src/math/MathUtils.js';
->>>>>>> bc6cba9d
+	import { useTask } from '@threlte/core';
 
 	const map = useTexture('textures/navball.png');
 	map.then((tex) => {
@@ -24,19 +17,15 @@
 
 	let displayRotation: Quaternion = targetRotation.clone();
 
-	$: invertDisplayRotation = displayRotation.clone().invert();
-
-	let camera: PerspectiveCamera;
 	useTask((delta) => {
 		displayRotation = displayRotation.slerp(targetRotation, 5 * delta);
 	});
 </script>
 
-<<<<<<< HEAD
 <T.OrthographicCamera makeDefault={true} position={[0, 0, 10]} zoom={200} />
 
 {#await map then tex}
-	<T.Mesh bind:rotation={rot}>
+	<T.Mesh quaternion={[displayRotation.x, displayRotation.y, displayRotation.z, displayRotation.w]}>
 		<T.SphereGeometry />
 		<T.ShaderMaterial
 			fragmentShader={navballfrag}
@@ -46,45 +35,4 @@
 			}}
 		/>
 	</T.Mesh>
-{/await}
-=======
-<!-- Camera always follows top of axes -->
-<T.PerspectiveCamera
-	bind:ref={camera}
-	makeDefault
-	fov={60}
-	position={[0, 4, 0]}
-	near={0.1}
-	far={1000}
-	aspect={1}
-	on:create={({ ref }) => {
-		ref.lookAt(0, 0, 0);
-		ref.rotation.z = -DEG2RAD * 90;
-	}}
-></T.PerspectiveCamera>
-
-<T.PolarGridHelper args={[15, 15, 8, 64]} />
-
-<T.Mesh
-	quaternion={[
-		invertDisplayRotation.x,
-		invertDisplayRotation.y,
-		invertDisplayRotation.z,
-		invertDisplayRotation.w
-	]}
->
-	<T.SphereGeometry args={[1, 64, 32]} />
-	{#await map then tex}
-		<T.MeshStandardMaterial map={tex} />
-	{/await}
-</T.Mesh>
-<T.Mesh position={[0, 1, 0]}>
-	<T.SphereGeometry args={[0.05, 10, 2]} />
-	<T.MeshStandardMaterial color={[1, 0, 0]} />
-</T.Mesh>
-
-<T.AxesHelper
-	args={[5]}
-	quaternion={[displayRotation.x, displayRotation.y, displayRotation.z, displayRotation.w]}
-></T.AxesHelper>
->>>>>>> bc6cba9d
+{/await}