--- conflicted
+++ resolved
@@ -19,7 +19,6 @@
 	let velocity = [0, 0, 0];
 	let max_velocity = [0, 0, 0];
 	let acc = [0, 0, 0];
-<<<<<<< HEAD
 	let target_altitude = 0;
 	let relative_altitude = 0;
 	let ground_altitude = 0;
@@ -27,10 +26,8 @@
 	let distance_from_target = 0;
 	let launch_point = [0, 0];
 	let current_position = [0, 0, 0];
-=======
 	let g_force = 0;
 	let max_g_force = 0;
->>>>>>> 90ee4ace
 
 	onCollectionCreated('LinkStatus', (msg: LinkStatus) => {
 		connection = msg.connected;
@@ -57,7 +54,6 @@
 		acc = [msg.accelerometers[0], msg.accelerometers[1], msg.accelerometers[2]];
 	});
 
-<<<<<<< HEAD
 	onCollectionCreated('FlightDirector', (msg: any) => {
 		if (msg.targetAltitude !== 0) {
 			target_altitude = msg.targetAltitude;
@@ -98,7 +94,7 @@
 		ground_altitude: ground_altitude,
 		distance_from_target: distance_from_target,
 		total_traveled_distance: total_traveled_distance
-=======
+  
 	function max(a: number, b: number) {
 		return a > b ? a : b;
 	}
@@ -125,7 +121,6 @@
 		max_velocity_3: max_velocity[2],
 		g_force: g_force,
 		max_g_force: max_g_force
->>>>>>> 90ee4ace
 	});
 </script>
 
@@ -164,11 +159,7 @@
 			</tr>
 			<tr class="hover clicky cursor-pointer">
 				<td>
-<<<<<<< HEAD
 					<span class="text-left">Missed Messages</span>
-=======
-					<span class="text-left">Missed messages</span>
->>>>>>> 90ee4ace
 				</td>
 				<td>
 					<span class="text-right">{missed_messages}</span>
@@ -192,7 +183,6 @@
 			</tr>
 			<tr class="hover clicky cursor-pointer">
 				<td>
-<<<<<<< HEAD
 					<span class="text-left">Target Altitude</span>
 				</td>
 				<td>
@@ -213,12 +203,14 @@
 				</td>
 				<td>
 					<span class="text-right">{ground_altitude}</span>
-=======
+        </td>
+      </tr>
+      <tr class="hover clicky cursor-pointer">
+        <td>
 					<span class="text-left">Max Altitude</span>
 				</td>
 				<td>
 					<span class="text-right">{max_altitude}</span>
->>>>>>> 90ee4ace
 				</td>
 			</tr>
 			<tr class="hover clicky cursor-pointer">
@@ -277,32 +269,34 @@
 			</tr>
 			<tr class="hover clicky cursor-pointer">
 				<td>
-<<<<<<< HEAD
 					<span class="text-left">Distance from Target Altitude</span>
 				</td>
 				<td>
 					<span class="text-right">{distance_from_target}</span>
-=======
+        </td>
+      </tr>
+      <tr class="hover clicky cursor-pointer">
+				<td>
+					<span class="text-left">Total Traveled Distance</span>
+				</td>
+				<td>
+					<span class="text-right">{total_traveled_distance}</span>
+        </td>
+      </tr>
+      <tr class="hover clicky cursor-pointer">
+        <td>
 					<span class="text-left">G Force</span>
 				</td>
 				<td>
 					<span class="text-right">{g_force}</span>
->>>>>>> 90ee4ace
-				</td>
-			</tr>
-			<tr class="hover clicky cursor-pointer">
-				<td>
-<<<<<<< HEAD
-					<span class="text-left">Total Traveled Distance</span>
-				</td>
-				<td>
-					<span class="text-right">{total_traveled_distance}</span>
-=======
+				</td>
+			</tr>
+      <tr class="hover clicky cursor-pointer">
+        <td>
 					<span class="text-left">Max G Force</span>
 				</td>
 				<td>
 					<span class="text-right">{max_g_force}</span>
->>>>>>> 90ee4ace
 				</td>
 			</tr>
 		</tbody>
