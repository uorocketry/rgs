<script lang="ts">
<<<<<<< HEAD
	import type { EkfNav1, EkfNav2, Imu2, LinkStatus, State, Air, GpsPos1 } from '@rgs/bindings';
	import { onCollectionCreated } from '$lib/common/utils';
	import { pb } from '$lib/stores';
	import { max } from '$lib/common/utils';
	import { latestLaunchPoint } from '../common/director';
	import type { LatLngLiteral } from 'leaflet';
=======
	import type { EkfNav1, EkfNav2, Imu1, Imu2, LinkStatus, State, Air } from '@rgs/bindings';
	import { onCollectionCreated } from '$lib/common/utils';
	import { pb } from '$lib/stores';
	import { max } from '$lib/common/utils';
>>>>>>> 42a841c5

	let connection = false;
	let state = '';
	let missed_messages = 0;
	let pressure_abs = 0;
	let altitude = 0;
	let max_altitude = 0;
	let true_airspeed = 0;
	let max_true_air_speed = 0;
	let temp = 0;
	let velocity = [0, 0, 0];
	let target_altitude = 0;
	let relative_altitude = 0;
	let ground_altitude = 0;
	let total_traveled_distance = 0;
	let distance_from_target = 0;
	let launch_point = [0, 0];
	$: current_position = [0, 0, 0];
	let g_force = 0;
	let max_g_force = 0;

	onCollectionCreated('LinkStatus', (msg: LinkStatus) => {
		connection = msg.connected;
		missed_messages = msg.missed_messages;
	});

	onCollectionCreated('State', (msg: State) => {
		state = msg.status;
	});

	onCollectionCreated('Air', (msg: Air) => {
		pressure_abs = msg.pressure_abs;
		altitude = msg.altitude;
	});

	onCollectionCreated('EkfNav1', (msg: EkfNav1) => {
		velocity = [msg.velocity[0], msg.velocity[1], msg.velocity[2]];
	});

	onCollectionCreated('Imu2', (msg: Imu2) => {
		temp = msg.temperature;
	});

	onCollectionCreated('FlightDirector', (msg: any) => {
		if (msg.targetAltitude !== 0) {
			target_altitude = msg.targetAltitude;
		} else if (msg.relativeAltitude !== 0) {
			relative_altitude = msg.relativeAltitude;
		} else if (msg.latitude !== 0) {
			launch_point[0] = msg.latitude;
		} else if (msg.longitude !== 0) {
			launch_point[1] = msg.longitude;
		} else {
			console.log('msg recieved, variable is not defined currently', msg);
		}
	});

	onCollectionCreated('GpsPos1', (msg: GpsPos1) => {
		current_position = [msg.latitude, msg.longitude, msg.altitude];
		console.log('current_position', current_position);
	});

	function convertToRadians(degrees: number): number {
		return (degrees * Math.PI) / 180;
	}

	function calcGForce(vf: number, t: number) {
		return vf / (t * 9.81);
	}

	$: g_force = calcGForce(velocity[1], 1);
	$: max_g_force = max(max_g_force, g_force);
	$: max_true_air_speed = max(max_true_air_speed, true_airspeed);

	$: max_altitude = max(max_altitude, altitude);

	$: ground_altitude = altitude - relative_altitude;
	$: distance_from_target = target_altitude - ground_altitude;

	function latLngDeltaKm(p1: LatLngLiteral, p2: LatLngLiteral) {
		const R = 6371; // Radius of the earth in km
		const dLat = convertToRadians(p2.lat - p1.lat); // deg2rad below
		const dLon = convertToRadians(p2.lng - p1.lng);
		const a =
			Math.sin(dLat / 2) * Math.sin(dLat / 2) +
			Math.cos(convertToRadians(p1.lat)) *
				Math.cos(convertToRadians(p2.lat)) *
				Math.sin(dLon / 2) *
				Math.sin(dLon / 2);
		const c = 2 * Math.atan2(Math.sqrt(a), Math.sqrt(1 - a));
		return R * c; // Distance in km
	}

	$: {
<<<<<<< HEAD
		total_traveled_distance = latLngDeltaKm(
			{
				lat: current_position[0],
				lng: current_position[1]
			},
			$latestLaunchPoint
		);
	}

	$: pb.collection('CalculatedMetrics').create(
		{
			ground_altitude: ground_altitude,
			distance_from_target: distance_from_target,
			total_traveled_distance: total_traveled_distance,
			max_altitude: max_altitude,
			g_force: g_force,
			max_g_force: max_g_force
		},
		{
			$autoCancel: false
		}
	);
=======
		let dlon = convertToRadians(current_position[0] - launch_point[0]);
		let dlat = convertToRadians(current_position[1] - launch_point[1]);
		let a =
			Math.sin(dlat / 2) ** 2 +
			Math.cos(launch_point[1]) * Math.cos(current_position[1]) * Math.sin(dlon / 2) ** 2;
		let c = 2 * Math.atan2(Math.sqrt(a), Math.sqrt(1 - a));
		total_traveled_distance = 6371 * c;
	}

	$: pb.collection('CalculatedMetrics').create({
		ground_altitude: ground_altitude,
		distance_from_target: distance_from_target,
		total_traveled_distance: total_traveled_distance,
		max_altitude: max_altitude,
		g_force: g_force,
		max_g_force: max_g_force
	});
>>>>>>> 42a841c5
</script>

<div class="w-full h-full overflow-x-auto">
	<table class="table table-sm table-pin-rows w-full">
		<thead>
			<tr>
				<th>Field</th>
				<th>Value</th>
			</tr>
		</thead>
		<tbody>
			<tr class="hover clicky cursor-pointer">
				<div class="tooltip tooltip-right" data-tip="Radio Connection status with hydra">
					<td>
						<span class="text-left">Radio Connection</span>
					</td>
				</div>
				<td>
					<span class="text-right">{connection ? 'Connected' : 'Disconnected'}</span>
				</td>
			</tr>
			<tr class="hover clicky cursor-pointer">
				<div class="tooltip tooltip-right" data-tip="Current state of hydra">
					<td>
						<span class="text-left font-bold">State</span>
					</td>
				</div>
				<td>
					<span class="text-right">{state}</span>
				</td>
			</tr>
			<tr class="hover clicky cursor-pointer">
				<div class="tooltip tooltip-right" data-tip="Number of missed messages from hydra">
					<td>
						<span class="text-left">Missed Messages</span>
					</td>
				</div>
				<td>
					<span class="text-right">{missed_messages}</span>
				</td>
			</tr>
			<tr class="hover clicky cursor-pointer">
				<div class="tooltip tooltip-right" data-tip="Current Pressure of rocket">
					<td>
						<span class="text-left font-bold">Pressure</span>
					</td>
				</div>
				<td>
					<span class="text-right">{pressure_abs}</span>
				</td>
			</tr>
			<tr class="hover clicky cursor-pointer">
				<div class="tooltip tooltip-right" data-tip="Current Temprature of rocket">
					<td>
						<span class="text-left">Temprature</span>
					</td>
				</div>
				<td>
					<span class="text-right">{temp}</span>
				</td>
			</tr>
			<tr class="hover clicky cursor-pointer">
				<div class="tooltip tooltip-right" data-tip="Current Altitude of the rocket from sea level">
					<td>
<<<<<<< HEAD
						<span class="text-left font-bold">Air: Altitude</span>
=======
						<span class="text-left font-bold">Altitude</span>
>>>>>>> 42a841c5
					</td>
				</div>
				<td>
					<span class="text-right">{altitude}</span>
				</td>
			</tr>
			<tr class="hover clicky cursor-pointer">
<<<<<<< HEAD
				<div class="tooltip tooltip-right" data-tip="Current Altitude of the rocket from sea level">
					<td>
						<span class="text-left font-bold">GpsPos: Altitude</span>
					</td>
				</div>
				<td>
					<span class="text-right">{current_position[2]}</span>
				</td>
			</tr>
			<tr class="hover clicky cursor-pointer">
=======
>>>>>>> 42a841c5
				<div
					class="tooltip tooltip-right"
					data-tip="Altitude from where we are from above sea level"
				>
					<td>
						<span class="text-left font-bold">Ground Altitude</span>
					</td>
				</div>
				<td>
					<span class="text-right">{ground_altitude}</span>
				</td>
			</tr>
			<tr class="hover clicky cursor-pointer">
				<div class="tooltip tooltip-right" data-tip="The maximium altitude reached by the rocket">
					<td>
						<span class="text-left font-bold">Max Altitude</span>
					</td>
				</div>
				<td>
					<span class="text-right">{max_altitude}</span>
				</td>
			</tr>
			<tr class="hover clicky cursor-pointer">
				<div class="tooltip tooltip-right" data-tip="Defined Target Altitude">
					<td>
						<span class="text-left">Target Altitude</span>
					</td>
				</div>
				<td>
					<span class="text-right">{target_altitude}</span>
				</td>
			</tr>
			<tr class="hover clicky cursor-pointer">
				<div
					class="tooltip tooltip-right"
					data-tip="Defined Relative Altitude. How much we are above so level"
				>
					<td>
						<span class="text-left">Relative Altitude</span>
					</td>
				</div>
				<td>
					<span class="text-right">{relative_altitude}</span>
				</td>
			</tr>
			<tr class="hover clicky cursor-pointer">
				<div class="tooltip tooltip-right" data-tip="How far are we from the taraget altitude set">
					<td>
						<span class="text-left font-bold">Distance from Target Altitude</span>
					</td>
				</div>
				<td>
					<span class="text-right">{distance_from_target}</span>
				</td>
			</tr>
			<tr class="hover clicky cursor-pointer">
				<div
					class="tooltip tooltip-right"
					data-tip="How far have we traveled from the launch point"
				>
					<td>
						<span class="text-left">Total Traveled Distance</span>
					</td>
				</div>
				<td>
					<span class="text-right">{total_traveled_distance}</span>
				</td>
			</tr>
			<tr class="hover clicky cursor-pointer">
				<div class="tooltip tooltip-right" data-tip="G force experienced by the rocket">
					<td>
						<span class="text-left">G Force</span>
					</td>
				</div>
				<td>
					<span class="text-right">{g_force}</span>
				</td>
			</tr>
			<tr class="hover clicky cursor-pointer">
				<div class="tooltip tooltip-right" data-tip="Max G force experienced by the rocket">
					<td>
						<span class="text-left">Max G Force</span>
					</td>
				</div>
				<td>
					<span class="text-right">{max_g_force}</span>
				</td>
			</tr>
		</tbody>
	</table>
</div><|MERGE_RESOLUTION|>--- conflicted
+++ resolved
@@ -1,17 +1,10 @@
 <script lang="ts">
-<<<<<<< HEAD
 	import type { EkfNav1, EkfNav2, Imu2, LinkStatus, State, Air, GpsPos1 } from '@rgs/bindings';
 	import { onCollectionCreated } from '$lib/common/utils';
 	import { pb } from '$lib/stores';
 	import { max } from '$lib/common/utils';
 	import { latestLaunchPoint } from '../common/director';
 	import type { LatLngLiteral } from 'leaflet';
-=======
-	import type { EkfNav1, EkfNav2, Imu1, Imu2, LinkStatus, State, Air } from '@rgs/bindings';
-	import { onCollectionCreated } from '$lib/common/utils';
-	import { pb } from '$lib/stores';
-	import { max } from '$lib/common/utils';
->>>>>>> 42a841c5
 
 	let connection = false;
 	let state = '';
@@ -106,7 +99,6 @@
 	}
 
 	$: {
-<<<<<<< HEAD
 		total_traveled_distance = latLngDeltaKm(
 			{
 				lat: current_position[0],
@@ -129,25 +121,7 @@
 			$autoCancel: false
 		}
 	);
-=======
-		let dlon = convertToRadians(current_position[0] - launch_point[0]);
-		let dlat = convertToRadians(current_position[1] - launch_point[1]);
-		let a =
-			Math.sin(dlat / 2) ** 2 +
-			Math.cos(launch_point[1]) * Math.cos(current_position[1]) * Math.sin(dlon / 2) ** 2;
-		let c = 2 * Math.atan2(Math.sqrt(a), Math.sqrt(1 - a));
-		total_traveled_distance = 6371 * c;
-	}
-
-	$: pb.collection('CalculatedMetrics').create({
-		ground_altitude: ground_altitude,
-		distance_from_target: distance_from_target,
-		total_traveled_distance: total_traveled_distance,
-		max_altitude: max_altitude,
-		g_force: g_force,
-		max_g_force: max_g_force
-	});
->>>>>>> 42a841c5
+
 </script>
 
 <div class="w-full h-full overflow-x-auto">
@@ -212,11 +186,7 @@
 			<tr class="hover clicky cursor-pointer">
 				<div class="tooltip tooltip-right" data-tip="Current Altitude of the rocket from sea level">
 					<td>
-<<<<<<< HEAD
 						<span class="text-left font-bold">Air: Altitude</span>
-=======
-						<span class="text-left font-bold">Altitude</span>
->>>>>>> 42a841c5
 					</td>
 				</div>
 				<td>
@@ -224,7 +194,6 @@
 				</td>
 			</tr>
 			<tr class="hover clicky cursor-pointer">
-<<<<<<< HEAD
 				<div class="tooltip tooltip-right" data-tip="Current Altitude of the rocket from sea level">
 					<td>
 						<span class="text-left font-bold">GpsPos: Altitude</span>
@@ -235,8 +204,6 @@
 				</td>
 			</tr>
 			<tr class="hover clicky cursor-pointer">
-=======
->>>>>>> 42a841c5
 				<div
 					class="tooltip tooltip-right"
 					data-tip="Altitude from where we are from above sea level"
