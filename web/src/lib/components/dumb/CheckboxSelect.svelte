<script lang="ts">
	import { ListBox, ListBoxItem, popup, type PopupSettings } from '@skeletonlabs/skeleton';

	export let dropdownLabel = 'Options';
	export let options: string[] = [];
	export let selected: string[] = [];
<<<<<<< HEAD
	// export let comboboxValue: string[] = [];
=======
>>>>>>> 8a0c232f

	const popupCombobox: PopupSettings = {
		event: 'click',
		target: 'popupCombobox-' + dropdownLabel,
		placement: 'bottom'
	};
</script>

<div class="card py-2" data-popup="popupCombobox-{dropdownLabel}">
	<ListBox multiple>
		{#each options as option}
			<ListBoxItem bind:group={selected} name="{dropdownLabel}-{option}" value={option}
				>{option}</ListBoxItem
			>
		{/each}
	</ListBox>
	<div class="arrow bg-surface-100-800-token" />
</div>

<button class="btn variant-filled" use:popup={popupCombobox}>
	{dropdownLabel}
</button><|MERGE_RESOLUTION|>--- conflicted
+++ resolved
@@ -4,10 +4,6 @@
 	export let dropdownLabel = 'Options';
 	export let options: string[] = [];
 	export let selected: string[] = [];
-<<<<<<< HEAD
-	// export let comboboxValue: string[] = [];
-=======
->>>>>>> 8a0c232f
 
 	const popupCombobox: PopupSettings = {
 		event: 'click',
