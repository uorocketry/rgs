--- conflicted
+++ resolved
@@ -1,21 +1,11 @@
 <script lang="ts">
-<<<<<<< HEAD
+	import type { RocketLinkResponse } from '$lib/common/pocketbase-types';
 	import { linkStatus } from '$lib/realtime/sensors';
 	import { Bar } from 'svelte-chartjs';
-	import type { RocketLinkResponse } from '../../../common/pocketbase-types';
 
 	let timestamp: number[] = [];
 	let missed_msgs: number[] = [];
 	let messages: RocketLinkResponse[] = [];
-=======
-	import { linkStatus } from '$lib/realtime/linkStatus';
-	import { Bar } from 'svelte-chartjs';
-	import type { LinkStatusRecord } from '../../../common/pocketbase-types';
-
-	let timestamp: number[] = [];
-	let missed_msgs: number[] = [];
-	let messages: LinkStatusRecord[] = [];
->>>>>>> 8a0c232f
 	let totalMessages = 0;
 
 	let data = {
