<script lang="ts">
	import {
		formatCamelCase,
		haversineDistance,
		padFloatToDecimalPlaces,
		roundToDecimalPlaces
	} from '$lib/common/utils';
	import { flightDirector, launchPoint } from '$lib/realtime/flightDirector';
	import { rocketAltitude, rocketPosition } from '$lib/realtime/gps';
	import { air, ekf, linkStatus, state } from '$lib/realtime/linkStatus';
	import { commandBoxToggle as commandBoxToggle } from '$lib/stores';
	import { fly } from 'svelte/transition';
	import TimeCounter from './TimeCounter.svelte';

	function cmdBoxOpen() {
		commandBoxToggle.set({});
	}
</script>

<div class="navbar">
	<div class="navbar-start">
		<a href="/" class="btn btn-ghost normal-case text-xl">RGS</a>
		<div class="tooltip tooltip-bottom" data-tip="Dashboard">
			<a href="/dashboard" class="btn btn-ghost normal-case text-xl">
				<i class="fa-solid fa-chart-line" />
			</a>
		</div>

		<div class="tooltip tooltip-bottom" data-tip="Commands">
			<button class="btn btn-ghost normal-case text-xl" on:click={cmdBoxOpen}>
				<i class="fa-solid fa-search" />
			</button>
		</div>
	</div>
	<div class="navbar-end font-mono gap-2">
		<!-- Link Status -->
		<div class="tooltip tooltip-bottom" data-tip="Link Status">
			<button class="btn btn-outline normal-case text-xl">
				{#if $linkStatus?.connected}
					<i class="fa-solid fa-link text-green-500" />
				{:else}
					<i class="fa-solid fa-link-slash text-red-500" />
				{/if}
			</button>
		</div>

		<!-- RSSI -->
		<div class="tooltip tooltip-bottom" data-tip="RSSI">
			<label for="my-modal-4" class=" btn btn-outline">
				<i class="fa-solid fa-radio"></i>
				{padFloatToDecimalPlaces(roundToDecimalPlaces($linkStatus?.rssi ?? 0, 2), 2)}
			</label>
		</div>

		<div class="tooltip tooltip-bottom" data-tip="Vertical Velocity">
			<label for="my-modal-4" class=" btn btn-outline">
				<i class="fa-solid fa-arrow-up"></i>
				{padFloatToDecimalPlaces(roundToDecimalPlaces($ekf?.velocity?.[2] ?? 0, 2), 2)} m/s
			</label>
		</div>

		<div class="tooltip tooltip-bottom" data-tip="Speed">
			<label for="my-modal-4" class=" btn btn-outline">
				<i class="fa-solid fa-gauge"></i>
				{padFloatToDecimalPlaces(
					roundToDecimalPlaces(
						Math.sqrt(
							($ekf?.velocity?.[0] ?? 0) ** 2 +
								($ekf?.velocity?.[1] ?? 0) ** 2 +
								($ekf?.velocity?.[2] ?? 0) ** 2
						),
						2
					),
					2
				)} m/s
			</label>
		</div>

		<!-- Total Distance traveled -->
		<div class="tooltip tooltip-bottom" data-tip="Total Distance Traveled">
			<label for="my-modal-4" class=" btn btn-outline">
				<i class="fa-solid fa-route"></i>
				{padFloatToDecimalPlaces(
					roundToDecimalPlaces(haversineDistance($launchPoint, $rocketPosition), 2),
					2
				)} km
			</label>
		</div>

		<!-- Relative Altitude -->
<<<<<<< HEAD
		<div class="font-mono">
			<div class="tooltip tooltip-bottom" data-tip="Relative Altitude">
				<label for="my-modal-4" class=" btn">
					<i class="fa-solid fa-mountain"></i>
					{Math.round(($air?.altitude ?? 0) - ($flightDirector?.relativeAltitude ?? 0))} m
				</label>
			</div>
=======
		<div class="tooltip tooltip-bottom" data-tip="Relative Altitude">
			<label for="my-modal-4" class=" btn btn-outline">
				<i class="fa-solid fa-mountain"></i>
				{Math.round($rocketAltitude - ($flightDirector?.relativeAltitude ?? 0))} m
			</label>
>>>>>>> 9864ce80
		</div>

		<!-- Current State -->
		<div class="tooltip tooltip-bottom" data-tip="State">
			<label for="my-modal-4" class=" btn btn-outline btn-wide">
				{#key $state?.status}
					<span style="display: inline-block" in:fly={{ y: -25, duration: 100 }}>
						{formatCamelCase($state?.status ?? 'Unknown')}
					</span>
				{/key}
			</label>
		</div>

		<TimeCounter />
	</div>
</div><|MERGE_RESOLUTION|>--- conflicted
+++ resolved
@@ -88,21 +88,11 @@
 		</div>
 
 		<!-- Relative Altitude -->
-<<<<<<< HEAD
-		<div class="font-mono">
-			<div class="tooltip tooltip-bottom" data-tip="Relative Altitude">
-				<label for="my-modal-4" class=" btn">
-					<i class="fa-solid fa-mountain"></i>
-					{Math.round(($air?.altitude ?? 0) - ($flightDirector?.relativeAltitude ?? 0))} m
-				</label>
-			</div>
-=======
 		<div class="tooltip tooltip-bottom" data-tip="Relative Altitude">
 			<label for="my-modal-4" class=" btn btn-outline">
 				<i class="fa-solid fa-mountain"></i>
 				{Math.round($rocketAltitude - ($flightDirector?.relativeAltitude ?? 0))} m
 			</label>
->>>>>>> 9864ce80
 		</div>
 
 		<!-- Current State -->
