--- conflicted
+++ resolved
@@ -1,7 +1,3 @@
-<<<<<<< HEAD
-=======
-import { derived } from 'svelte/store';
->>>>>>> 8a0c232f
 import { Collections } from '../common/pocketbase-types';
 import { latestCollectionWritable } from './lastestCollectionWritable';
 
@@ -10,22 +6,7 @@
 	lat: defaultLaunchCoordinates[0],
 	lng: defaultLaunchCoordinates[1]
 };
-<<<<<<< HEAD
-
 export const defaultTargetAltitude = 7000;
 export const defaultRelativeAltitude = 360;
 
-export const flightDirector = latestCollectionWritable(Collections.FlightDirector);
-=======
-export const defaultTargetAltitude = 7000;
-export const defaultRelativeAltitude = 360;
-
-export const flightDirector = latestCollectionWritable(Collections.FlightDirector);
-
-export const launchPoint = derived(flightDirector, ($flightDirector) => {
-	return {
-		lat: $flightDirector?.latitude ?? 0,
-		lng: $flightDirector?.latitude ?? 0
-	};
-});
->>>>>>> 8a0c232f
+export const flightDirector = latestCollectionWritable(Collections.FlightDirector);