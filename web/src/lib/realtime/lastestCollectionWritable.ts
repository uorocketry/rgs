// initialLaunchPosition.js
import type { CollectionResponses } from '$lib/common/pocketbase-types';
import { lastCollectionRecord } from '$lib/common/utils';
import { pb } from '$lib/stores';
import { writable, type Writable } from 'svelte/store';
<<<<<<< HEAD
import type { CollectionResponses, Collections } from '../common/pocketbase-types';

export function latestCollectionWritable<T extends Collections>(
	collectionName: T
): Writable<CollectionResponses[T] | undefined> {
	return writable<CollectionResponses[T] | undefined>(undefined, (set) => {
=======
import type { Collections } from '../common/pocketbase-types';

const identity = (x: unknown) => x;
export function latestCollectionWritable<T extends Collections, Z = undefined>(
	collectionName: T,
	defaultVal: Z | undefined = undefined,
	setterFunc: (row: RecordModel) => unknown = identity
): Writable<CollectionResponses[T] | Z> {
	return writable<CollectionResponses[T] | Z>(defaultVal, (set) => {
>>>>>>> 8a0c232f
		// Set the last value from the collection
		lastCollectionRecord<T>(collectionName).then((row) => {
			if (row) {
<<<<<<< HEAD
				set(row);
=======
				set(setterFunc(row as RecordModel) as CollectionResponses[T]);
>>>>>>> 8a0c232f
			}
		});

		const unsub = pb.collection(collectionName).subscribe<CollectionResponses[T]>('*', (msg) => {
			if (msg.action === 'create') {
				const row = msg.record;
<<<<<<< HEAD
				set(row);
=======
				set(setterFunc(row) as CollectionResponses[T]);
>>>>>>> 8a0c232f
			}
		});

		return async () => {
			(await unsub)();
		};
	});
}<|MERGE_RESOLUTION|>--- conflicted
+++ resolved
@@ -3,43 +3,24 @@
 import { lastCollectionRecord } from '$lib/common/utils';
 import { pb } from '$lib/stores';
 import { writable, type Writable } from 'svelte/store';
-<<<<<<< HEAD
-import type { CollectionResponses, Collections } from '../common/pocketbase-types';
-
-export function latestCollectionWritable<T extends Collections>(
-	collectionName: T
-): Writable<CollectionResponses[T] | undefined> {
-	return writable<CollectionResponses[T] | undefined>(undefined, (set) => {
-=======
 import type { Collections } from '../common/pocketbase-types';
 
-const identity = (x: unknown) => x;
 export function latestCollectionWritable<T extends Collections, Z = undefined>(
 	collectionName: T,
 	defaultVal: Z | undefined = undefined,
-	setterFunc: (row: RecordModel) => unknown = identity
 ): Writable<CollectionResponses[T] | Z> {
 	return writable<CollectionResponses[T] | Z>(defaultVal, (set) => {
->>>>>>> 8a0c232f
 		// Set the last value from the collection
 		lastCollectionRecord<T>(collectionName).then((row) => {
 			if (row) {
-<<<<<<< HEAD
 				set(row);
-=======
-				set(setterFunc(row as RecordModel) as CollectionResponses[T]);
->>>>>>> 8a0c232f
 			}
 		});
 
 		const unsub = pb.collection(collectionName).subscribe<CollectionResponses[T]>('*', (msg) => {
 			if (msg.action === 'create') {
 				const row = msg.record;
-<<<<<<< HEAD
 				set(row);
-=======
-				set(setterFunc(row) as CollectionResponses[T]);
->>>>>>> 8a0c232f
 			}
 		});
 
