--- conflicted
+++ resolved
@@ -1,21 +1,12 @@
 <script lang="ts">
 	import { dashboard_components, resolvedLayout, virtualLayout } from '$lib/common/dashboard';
+	import Lazy from '$lib/components/smart/Lazy.svelte';
 	import {
-<<<<<<< HEAD
 		LayoutConfig,
 		ResolvedLayoutConfig,
 		type JsonValue,
 		type VirtualLayout
 	} from 'golden-layout';
-=======
-		layoutComponents,
-		layoutConfig,
-		startLayout,
-		virtualLayout
-	} from '$lib/common/layoutStore';
-	import Lazy from '$lib/components/smart/Lazy.svelte';
-	import type { JsonValue, VirtualLayout } from 'golden-layout';
->>>>>>> c5a4b297
 	import { onMount } from 'svelte';
 	import GoldenLayout from 'svelte-golden-layout';
 	import { get, writable, type Writable } from 'svelte/store';
