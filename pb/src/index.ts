<<<<<<< HEAD
import { Database } from "bun:sqlite";
import { createCollectionType } from "./typescript-gen/collectionsTypeBuilder";
import { TypeBuilder } from "./typescript-gen/typeBuilder";
=======
import PocketBase from "pocketbase";
import zmq from "zeromq";
>>>>>>> 8a0c232f

const db = new Database("./pb_data/data.db");

<<<<<<< HEAD
type RelationInfo = {
  type: "relation";
  options: {
    collectionId: string;
    cascadeDelete: boolean;
    minSelect: number | null;
    maxSelect: number;
    displayField: string | null;
  };
};

type JSONInfo = {
  type: "json";
  options: Record<string, never>;
};
=======
import { spawn } from "child_process";
let platformName = process.platform;
const child = spawn(`./bin/${platformName}/pocketbase`, [
  "serve",
  "--dir=pb_data",
  "--publicDir=pb_public",
  "--migrationsDir=pb_migrations",
  `--http=0.0.0.0:${process.env.DB_REST_PORT}`,
]);
// print output of child process
child.stdout.on("data", (data) => {
  console.log(`PB: ${data}`);
});
>>>>>>> 8a0c232f

type SelectInfo = {
  type: "select";
  options: {
    maxSelect: number;
    values: string[];
  };
};

type NumberInfo = {
  type: "number";
  options: {
    min: number | null;
    max: number | null;
    noDecimal: boolean;
  };
};

type TextInfo = {
  type: "text";
  options: {
    min: number | null;
    max: number | null;
    pattern: string;
  };
};

type SchemaInfo = {
  system: boolean;
  id: string;
  name: string;
  type: string;
  required: boolean;
  presentable: boolean;
  unique: boolean;
} & (SelectInfo | NumberInfo | TextInfo | JSONInfo | RelationInfo);

type CollectionInfo = {
  name: string;
  schema: SchemaInfo[];
  // Other fields are not important
};

function getCollectionsInfo(db: Database): CollectionInfo[] {
  const query = db.query("SELECT * FROM _collections WHERE type = 'base'");
  // eslint-disable-next-line @typescript-eslint/no-explicit-any
  const collections = query.all().map((row: any) => {
    row["schema"] = JSON.parse(row.schema as string);
    return row;
  }) as CollectionInfo[];
  return collections;
}

const collections = getCollectionsInfo(db);
console.log(createCollectionType(collections.map((c) => c.name)));

for (const collection of collections) {
  const typeBuilder = new TypeBuilder().setName(collection.name);
  for (const schema of collection.schema) {
    let type: string;
    switch (schema.type) {
      case "number":
        type = "number";
        break;
      case "text":
        type = "string";
        break;
      case "select": {
        type = schema.options.values.map((v) => `"${v}"`).join(" | ");
        if (schema.options.maxSelect != 1) {
          type = `(${type})[]`;
        }
        break;
      }
      case "json":
        type = "Map<string, unknown>";
        break;
      case "relation":
        type = "string";
        break;
      default:
        throw new Error(
          // eslint-disable-next-line @typescript-eslint/ban-ts-comment
          //@ts-ignore In case of new type
          `Unknown type: ${schema.type} for collection ${collection.name}`
        );
    }
    typeBuilder.addEntry(schema.name, type, schema.required);
  }
  console.log(typeBuilder.toTypeScript());
}

// export type BaseResponse = {
//   collectionId: string;
//   collectionName: string;
//   created: string;
//   id: string;
//   updated: string;
// };

// Create base response
console.log(
  new TypeBuilder()
    .setName("BaseResponse")
    .addEntry("collectionId", "string")
    .addEntry("collectionName", "string")
    .addEntry("created", "string")
    .addEntry("id", "string")
    .addEntry("updated", "string")
    .toTypeScript()
);

for (const collection of collections) {
  const template = `export type ${collection.name}BaseResponse = BaseResponse & ${collection.name};`;
  console.log(template);
}<|MERGE_RESOLUTION|>--- conflicted
+++ resolved
@@ -1,158 +1,57 @@
-<<<<<<< HEAD
-import { Database } from "bun:sqlite";
-import { createCollectionType } from "./typescript-gen/collectionsTypeBuilder";
-import { TypeBuilder } from "./typescript-gen/typeBuilder";
-=======
-import PocketBase from "pocketbase";
-import zmq from "zeromq";
->>>>>>> 8a0c232f
+function envRequired(name: string): string {
+    const val = process.env[name];
+    if (val === undefined || val === "") {
+        console.error(`${name} is not set`);
+        throw new Error(`${name} is not set`);
+    }
+    return val;
+}
 
-const db = new Database("./pb_data/data.db");
+envRequired("DB_REST_PORT");
+envRequired("DB_ADMIN");
+envRequired("DB_ADMIN_PASSWORD");
 
-<<<<<<< HEAD
-type RelationInfo = {
-  type: "relation";
-  options: {
-    collectionId: string;
-    cascadeDelete: boolean;
-    minSelect: number | null;
-    maxSelect: number;
-    displayField: string | null;
-  };
-};
+console.info("Started PB Service");
 
-type JSONInfo = {
-  type: "json";
-  options: Record<string, never>;
-};
-=======
 import { spawn } from "child_process";
 let platformName = process.platform;
-const child = spawn(`./bin/${platformName}/pocketbase`, [
-  "serve",
-  "--dir=pb_data",
-  "--publicDir=pb_public",
-  "--migrationsDir=pb_migrations",
-  `--http=0.0.0.0:${process.env.DB_REST_PORT}`,
+const binName = `./bin/${platformName}/pocketbase`;
+console.log(`Starting PocketBase server with ${binName}`);
+const child = spawn(binName, [
+    "serve",
+    "--dir=pb_data",
+    "--publicDir=pb_public",
+    "--migrationsDir=pb_migrations",
+    `--http=0.0.0.0:${process.env.DB_REST_PORT}`,
 ]);
 // print output of child process
 child.stdout.on("data", (data) => {
-  console.log(`PB: ${data}`);
+    console.log(`PB: ${data}`);
 });
->>>>>>> 8a0c232f
 
-type SelectInfo = {
-  type: "select";
-  options: {
-    maxSelect: number;
-    values: string[];
-  };
-};
-
-type NumberInfo = {
-  type: "number";
-  options: {
-    min: number | null;
-    max: number | null;
-    noDecimal: boolean;
-  };
-};
-
-type TextInfo = {
-  type: "text";
-  options: {
-    min: number | null;
-    max: number | null;
-    pattern: string;
-  };
-};
-
-type SchemaInfo = {
-  system: boolean;
-  id: string;
-  name: string;
-  type: string;
-  required: boolean;
-  presentable: boolean;
-  unique: boolean;
-} & (SelectInfo | NumberInfo | TextInfo | JSONInfo | RelationInfo);
-
-type CollectionInfo = {
-  name: string;
-  schema: SchemaInfo[];
-  // Other fields are not important
-};
-
-function getCollectionsInfo(db: Database): CollectionInfo[] {
-  const query = db.query("SELECT * FROM _collections WHERE type = 'base'");
-  // eslint-disable-next-line @typescript-eslint/no-explicit-any
-  const collections = query.all().map((row: any) => {
-    row["schema"] = JSON.parse(row.schema as string);
-    return row;
-  }) as CollectionInfo[];
-  return collections;
+// Keep calling http://127.0.0.1:PORT/api/health until it responds
+const TIMEOUT = 5000;
+const start = Date.now();
+let started = false;
+while (!started) {
+    try {
+        const res = await fetch(
+            `http://0.0.0.0:${process.env.DB_REST_PORT}/api/health`,
+            {
+                method: "GET",
+            }
+        );
+        if (res.status === 200) {
+            console.info("PocketBase server started successfully");
+            started = true;
+        }
+    } catch (e) {
+        // Ignore
+    }
+    if (Date.now() - start > TIMEOUT) {
+        console.error("PocketBase server did not start in time");
+        throw new Error("PocketBase server did not start in time");
+    }
 }
 
-const collections = getCollectionsInfo(db);
-console.log(createCollectionType(collections.map((c) => c.name)));
-
-for (const collection of collections) {
-  const typeBuilder = new TypeBuilder().setName(collection.name);
-  for (const schema of collection.schema) {
-    let type: string;
-    switch (schema.type) {
-      case "number":
-        type = "number";
-        break;
-      case "text":
-        type = "string";
-        break;
-      case "select": {
-        type = schema.options.values.map((v) => `"${v}"`).join(" | ");
-        if (schema.options.maxSelect != 1) {
-          type = `(${type})[]`;
-        }
-        break;
-      }
-      case "json":
-        type = "Map<string, unknown>";
-        break;
-      case "relation":
-        type = "string";
-        break;
-      default:
-        throw new Error(
-          // eslint-disable-next-line @typescript-eslint/ban-ts-comment
-          //@ts-ignore In case of new type
-          `Unknown type: ${schema.type} for collection ${collection.name}`
-        );
-    }
-    typeBuilder.addEntry(schema.name, type, schema.required);
-  }
-  console.log(typeBuilder.toTypeScript());
-}
-
-// export type BaseResponse = {
-//   collectionId: string;
-//   collectionName: string;
-//   created: string;
-//   id: string;
-//   updated: string;
-// };
-
-// Create base response
-console.log(
-  new TypeBuilder()
-    .setName("BaseResponse")
-    .addEntry("collectionId", "string")
-    .addEntry("collectionName", "string")
-    .addEntry("created", "string")
-    .addEntry("id", "string")
-    .addEntry("updated", "string")
-    .toTypeScript()
-);
-
-for (const collection of collections) {
-  const template = `export type ${collection.name}BaseResponse = BaseResponse & ${collection.name};`;
-  console.log(template);
-}+console.log("Health check passed, PocketBase server started successfully");