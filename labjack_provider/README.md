# Labjack Provider

Allows interfacing with the Labjack T7-Pro DAQ.

## Requirements

> If you're on a non-apt based distribution you'll need to find the equivalent packages.

- Before everything update you system packages
  - `sudo apt update`
- LJM (Labjack driver)
  - For LJM you need to go to the [./vendor/labjack](./vendor/labjack) folder and run `./install.sh`, which will install required files to your `share` folder (there is also an equivalent `uninstall.sh` script).
<<<<<<< HEAD
=======
- Jsoncpp
  - This is automatically installed in cmake
- cpr
  - This is automatically installed in cmake
>>>>>>> 8a0c232f

In summary:

```bash
sudo apt update
sudo apt install build-essential cmake libusb-1.0-0-dev libudev-dev
cd ./vendor/labjack
./vendor/labjack/install.sh
cd ../../
```

## Build

```bash
mkdir build
cd build
cmake ..
cmake --build .
```

### Legacy Install (Not Recommended)

If you're on windows make sure to have WSL installed

```bash
sudo apt update
sudo apt install build-essential cmake libusb-1.0-0-dev
tar -xf labjack_ljm_software_2019_07_16_x86_64.tar.gz labjack_ljm_software_2019_07_16_x86_64/
curl -O https://files.labjack.com/installers/LJM/Linux/x64/release/labjack_ljm_software_2019_07_16_x86_64.tar.gz
./labjack_ljm_installer.run
```<|MERGE_RESOLUTION|>--- conflicted
+++ resolved
@@ -10,13 +10,10 @@
   - `sudo apt update`
 - LJM (Labjack driver)
   - For LJM you need to go to the [./vendor/labjack](./vendor/labjack) folder and run `./install.sh`, which will install required files to your `share` folder (there is also an equivalent `uninstall.sh` script).
-<<<<<<< HEAD
-=======
 - Jsoncpp
   - This is automatically installed in cmake
 - cpr
   - This is automatically installed in cmake
->>>>>>> 8a0c232f
 
 In summary:
 
