--- conflicted
+++ resolved
@@ -1,8 +1,4 @@
 lockfileVersion: '6.0'
-
-settings:
-  autoInstallPeers: true
-  excludeLinksFromLockfile: false
 
 importers:
 
@@ -59,20 +55,17 @@
       '@fortawesome/fontawesome-free':
         specifier: 6.4.2
         version: 6.4.2
-<<<<<<< HEAD
-=======
       '@playwright/test':
         specifier: ^1.39.0
         version: 1.39.0
       '@rgs/bindings':
         specifier: file:../bindings
         version: file:bindings
->>>>>>> c959f865
       '@skeletonlabs/skeleton':
-        specifier: ^2.4.0
+        specifier: ^2.3.0
         version: 2.4.0(svelte@4.2.2)
       '@skeletonlabs/tw-plugin':
-        specifier: ^0.2.3
+        specifier: ^0.2.2
         version: 0.2.3(tailwindcss@3.3.5)
       '@sveltejs/adapter-node':
         specifier: ^1.3.1
@@ -518,7 +511,6 @@
 
   /@gar/promisify@1.1.3:
     resolution: {integrity: sha512-k2Ty1JcVojjJFwrg/ThKi2ujJ7XNLYaFGNB/bWT9wGR+oSMJHMa5w+CUq6p/pVrKeNNgA7pCqEcjSnHVoqJQFw==}
-    requiresBuild: true
     dev: true
     optional: true
 
@@ -639,7 +631,6 @@
 
   /@npmcli/fs@1.1.1:
     resolution: {integrity: sha512-8KG5RD0GVP4ydEzRn/I4BNDuxDtqVbOdm8675T49OIG/NGhaK0pjPX7ZcDlvKYbA+ulvVK3ztfcF4uBdOxuJbQ==}
-    requiresBuild: true
     dependencies:
       '@gar/promisify': 1.1.3
       semver: 7.5.4
@@ -650,7 +641,6 @@
     resolution: {integrity: sha512-1SUf/Cg2GzGDyaf15aR9St9TWlb+XvbZXWpDx8YKs7MLzMH/BCeopv+y9vzrzgkfykCGuWOlSu3mZhj2+FQcrg==}
     engines: {node: '>=10'}
     deprecated: This functionality has been moved to @npmcli/fs
-    requiresBuild: true
     dependencies:
       mkdirp: 1.0.4
       rimraf: 3.0.2
@@ -867,7 +857,6 @@
   /@tootallnate/once@1.1.2:
     resolution: {integrity: sha512-RbzJvlNzmRq5c3O09UipeuXno4tA1FE6ikOjxZK0tuxVv3412l64l5t1W5pj4+rJq9vpkm/kwiR07aZXnsKPxw==}
     engines: {node: '>= 6'}
-    requiresBuild: true
     dev: true
     optional: true
 
@@ -1266,7 +1255,6 @@
 
   /abbrev@1.1.1:
     resolution: {integrity: sha512-nne9/IiQ/hzIhY6pdDnbBtz7DjPTKrY00P/zvPSm5pOFkl6xuGrGnXn/VtTNNfNtAfZ9/1RtehkszU9qcTii0Q==}
-    requiresBuild: true
     dev: true
 
   /accepts@1.3.8:
@@ -1309,7 +1297,6 @@
   /agentkeepalive@4.5.0:
     resolution: {integrity: sha512-5GG/5IbQQpC9FpkRGsSvZI5QYeSCzlJHdpBQntCsuTOxhKD8lqKhrleg2Yi7yvMIf82Ycmmqln9U8V9qwEiJew==}
     engines: {node: '>= 8.0.0'}
-    requiresBuild: true
     dependencies:
       humanize-ms: 1.2.1
     dev: true
@@ -1318,7 +1305,6 @@
   /aggregate-error@3.1.0:
     resolution: {integrity: sha512-4I7Td01quW/RpocfNayFdFVk1qSuoh0E7JrbRJ16nH01HhKFQ88INq9Sd+nd72zqRySlr9BmDA8xlEJ6vJMrYA==}
     engines: {node: '>=8'}
-    requiresBuild: true
     dependencies:
       clean-stack: 2.2.0
       indent-string: 4.0.0
@@ -1373,7 +1359,6 @@
   /are-we-there-yet@3.0.1:
     resolution: {integrity: sha512-QZW4EDmGwlYur0Yyf/b2uGucHQMa8aFUP7eu9ddR73vvhFyt4V0Vl3QHPcTNJ8l6qYOBdxgXdnBXQrHilfRQBg==}
     engines: {node: ^12.13.0 || ^14.15.0 || >=16.0.0}
-    requiresBuild: true
     dependencies:
       delegates: 1.0.0
       readable-stream: 3.6.2
@@ -1507,7 +1492,6 @@
   /cacache@15.3.0:
     resolution: {integrity: sha512-VVdYzXEn+cnbXpFgWs5hTT7OScegHVmLhJIR8Ufqk3iFD6A6j5iSX1KuBTfNEv4tdJWE2PzA6IVFtcLC7fN9wQ==}
     engines: {node: '>= 10'}
-    requiresBuild: true
     dependencies:
       '@npmcli/fs': 1.1.1
       '@npmcli/move-file': 1.1.2
@@ -1584,7 +1568,6 @@
   /clean-stack@2.2.0:
     resolution: {integrity: sha512-4diC9HaTE+KRAMWhDhrGOECgWZxoevMc5TlkObMqNSsVU62PYzXZ/SMTjzyGAFF1YusgxGcSWTEXBhp0CPwQ1A==}
     engines: {node: '>=6'}
-    requiresBuild: true
     dev: true
     optional: true
 
@@ -2034,7 +2017,6 @@
 
   /emoji-regex@8.0.0:
     resolution: {integrity: sha512-MSjYzcWNOA0ewAHpz0MxpYFvwg6yjy1NG3xteoqz644VCo/RPgnr1/GGt+ic3iJTzQ8Eu3TdM14SawnVUmGE6A==}
-    requiresBuild: true
     dev: true
 
   /enabled@2.0.0:
@@ -2091,13 +2073,11 @@
   /env-paths@2.2.1:
     resolution: {integrity: sha512-+h1lkLKhZMTYjog1VEpJNG7NZJWcuc2DDk/qsqSTRRCOXiLjeQ1d1/udrUGhqMxUgAlwKNZ0cf2uqan5GLuS2A==}
     engines: {node: '>=6'}
-    requiresBuild: true
     dev: true
     optional: true
 
   /err-code@2.0.3:
     resolution: {integrity: sha512-2bmlRpNKBxT/CRmPOlyISQpNj+qSeYvcym/uT0Jx2bMOlKLtSy1ZmLuVxSEKKyor/N5yhvp/ZiG1oE3DEYMSFA==}
-    requiresBuild: true
     dev: true
     optional: true
 
@@ -2501,7 +2481,6 @@
   /gauge@4.0.4:
     resolution: {integrity: sha512-f9m+BEN5jkg6a0fZjleidjN51VE1X+mPFQ2DJ0uv1V39oCLCbsGe6yjbBnp7eK7z/+GAon99a3nHuqbuuthyPg==}
     engines: {node: ^12.13.0 || ^14.15.0 || >=16.0.0}
-    requiresBuild: true
     dependencies:
       aproba: 2.0.0
       color-support: 1.1.3
@@ -2637,14 +2616,12 @@
 
   /http-cache-semantics@4.1.1:
     resolution: {integrity: sha512-er295DKPVsV82j5kw1Gjt+ADA/XYHsajl82cGNQG2eyoPkvgUhX+nDIyelzhIWbbsXP39EHcI6l5tYs2FYqYXQ==}
-    requiresBuild: true
     dev: true
     optional: true
 
   /http-proxy-agent@4.0.1:
     resolution: {integrity: sha512-k0zdNgqWTGA6aeIRVpvfVob4fL52dTfaehylg0Y4UvSySvOq/Y+BOyPrgpUrA7HylqvU8vIZGsRuXmspskV0Tg==}
     engines: {node: '>= 6'}
-    requiresBuild: true
     dependencies:
       '@tootallnate/once': 1.1.2
       agent-base: 6.0.2
@@ -2671,7 +2648,6 @@
 
   /humanize-ms@1.2.1:
     resolution: {integrity: sha512-Fl70vYtsAFb/C06PTS9dZBo7ihau+Tu/DNCk/OyHhea07S+aeMWpFFkUaXRa8fI+ScZbEI8dfSxwY7gxZ9SAVQ==}
-    requiresBuild: true
     dependencies:
       ms: 2.1.3
     dev: true
@@ -2687,7 +2663,6 @@
   /iconv-lite@0.6.3:
     resolution: {integrity: sha512-4fCk79wshMdzMp2rH06qWrJE4iolqLhCUH+OiuIgU++RB0+94NlDL81atO7GX55uUKueo0txHNtvEyI6D7WdMw==}
     engines: {node: '>=0.10.0'}
-    requiresBuild: true
     dependencies:
       safer-buffer: 2.1.2
     dev: true
@@ -2714,13 +2689,11 @@
   /indent-string@4.0.0:
     resolution: {integrity: sha512-EdDDZu4A2OyIK7Lr/2zG+w5jmbuk1DVBnEwREQvBzspBJkCEbRa8GxU1lghYcaGJCnRWibjDXlq779X1/y5xwg==}
     engines: {node: '>=8'}
-    requiresBuild: true
     dev: true
     optional: true
 
   /infer-owner@1.0.4:
     resolution: {integrity: sha512-IClj+Xz94+d7irH5qRyfJonOdfTzuDaifE6ZPWfx0N0+/ATZCbuTPq2prFl526urkQd90WyUKIh1DfBQ2hMz9A==}
-    requiresBuild: true
     dev: true
     optional: true
 
@@ -2742,7 +2715,6 @@
 
   /ip@2.0.0:
     resolution: {integrity: sha512-WKa+XuLG1A1R0UWhl2+1XQSi+fZWMsYKffMZTTYsiZaUD8k2yDAj5atimTUD2TZkyCkNEeYE5NhFZmupOGtjYQ==}
-    requiresBuild: true
     dev: true
     optional: true
 
@@ -2784,7 +2756,6 @@
   /is-fullwidth-code-point@3.0.0:
     resolution: {integrity: sha512-zymm5+u+sCsSWyD9qNaejV3DFvhCKclKdizYaJUuHA83RLjb7nSuGnddCHGv0hk+KY7BMAlsWeK4Ueg6EV6XQg==}
     engines: {node: '>=8'}
-    requiresBuild: true
     dev: true
 
   /is-glob@4.0.3:
@@ -2796,7 +2767,6 @@
 
   /is-lambda@1.0.1:
     resolution: {integrity: sha512-z7CMFGNrENq5iFB9Bqo64Xk6Y9sg+epq1myIcdHaGnbMTYOxvzsEtdYqQUylB7LxfkvgrrjP32T6Ywciio9UIQ==}
-    requiresBuild: true
     dev: true
     optional: true
 
@@ -2987,7 +2957,6 @@
   /make-fetch-happen@9.1.0:
     resolution: {integrity: sha512-+zopwDy7DNknmwPQplem5lAZX/eCOzSvSNNcSKm5eVwTkOBzoktEfXsa9L23J/GIRhxRsaxzkPEhrJEpE2F4Gg==}
     engines: {node: '>= 10'}
-    requiresBuild: true
     dependencies:
       agentkeepalive: 4.5.0
       cacache: 15.3.0
@@ -3082,7 +3051,6 @@
   /minipass-collect@1.0.2:
     resolution: {integrity: sha512-6T6lH0H8OG9kITm/Jm6tdooIbogG9e0tLgpY6mphXSm/A9u8Nq1ryBG+Qspiub9LjWlBPsPS3tWQ/Botq4FdxA==}
     engines: {node: '>= 8'}
-    requiresBuild: true
     dependencies:
       minipass: 3.3.6
     dev: true
@@ -3091,7 +3059,6 @@
   /minipass-fetch@1.4.1:
     resolution: {integrity: sha512-CGH1eblLq26Y15+Azk7ey4xh0J/XfJfrCox5LDJiKqI2Q2iwOLOKrlmIaODiSQS8d18jalF6y2K2ePUm0CmShw==}
     engines: {node: '>=8'}
-    requiresBuild: true
     dependencies:
       minipass: 3.3.6
       minipass-sized: 1.0.3
@@ -3104,7 +3071,6 @@
   /minipass-flush@1.0.5:
     resolution: {integrity: sha512-JmQSYYpPUqX5Jyn1mXaRwOda1uQ8HP5KAT/oDSLCzt1BYRhQU0/hDtsB1ufZfEEzMZ9aAVmsBw8+FWsIXlClWw==}
     engines: {node: '>= 8'}
-    requiresBuild: true
     dependencies:
       minipass: 3.3.6
     dev: true
@@ -3113,7 +3079,6 @@
   /minipass-pipeline@1.2.4:
     resolution: {integrity: sha512-xuIq7cIOt09RPRJ19gdi4b+RiNvDFYe5JH+ggNvBqGqpQXcru3PcRmOZuHBKWK1Txf9+cQ+HMVN4d6z46LZP7A==}
     engines: {node: '>=8'}
-    requiresBuild: true
     dependencies:
       minipass: 3.3.6
     dev: true
@@ -3122,7 +3087,6 @@
   /minipass-sized@1.0.3:
     resolution: {integrity: sha512-MbkQQ2CTiBMlA2Dm/5cY+9SWFEN8pzzOXi6rlM5Xxq0Yqbda5ZQy9sU75a673FE9ZK0Zsbr6Y5iP6u9nktfg2g==}
     engines: {node: '>=8'}
-    requiresBuild: true
     dependencies:
       minipass: 3.3.6
     dev: true
@@ -3285,7 +3249,6 @@
   /npmlog@6.0.2:
     resolution: {integrity: sha512-/vBvz5Jfr9dT/aFWd0FIRf+T/Q2WBsLENygUaFUqstqsycmZAP/t5BvFJTK0viFmSUxiUKTUplWy5vt+rvKIxg==}
     engines: {node: ^12.13.0 || ^14.15.0 || >=16.0.0}
-    requiresBuild: true
     dependencies:
       are-we-there-yet: 3.0.1
       console-control-strings: 1.1.0
@@ -3352,7 +3315,6 @@
   /p-map@4.0.0:
     resolution: {integrity: sha512-/bjOqmgETBYB5BoEeGVea8dmvHb2m9GLy1E9W43yeyfP6QQCZGFNa+XRceJEuDB6zqr+gKpIAmlLebMpykw/MQ==}
     engines: {node: '>=10'}
-    requiresBuild: true
     dependencies:
       aggregate-error: 3.1.0
     dev: true
@@ -3416,10 +3378,6 @@
     engines: {node: '>= 6'}
     dev: true
 
-<<<<<<< HEAD
-  /pocketbase-typegen@1.2.0:
-    resolution: {integrity: sha512-KambIINxWhYJTQBuMJvxdHBvCgsdr/c24QHQJTAnLCrTmD1ND9lOIwWgT4HwwquuWvjtcUz9bR7tlr/O7hl9wQ==}
-=======
   /playwright-core@1.39.0:
     resolution: {integrity: sha512-+k4pdZgs1qiM+OUkSjx96YiKsXsmb59evFoqv8SKO067qBA+Z2s/dCzJij/ZhdQcs2zlTAgRKfeiiLm8PQ2qvw==}
     engines: {node: '>=16'}
@@ -3436,9 +3394,8 @@
       fsevents: 2.3.2
     dev: true
 
-  /pocketbase-typegen@1.1.13:
-    resolution: {integrity: sha512-nqN1/mkClz6xoEbO2OZDQ3VT3b1SoNb9Q0/rmIhCCqsaJ61Ske3JVgP4jseFy96AldvgS0lEj++V16+iznfh/Q==}
->>>>>>> c959f865
+  /pocketbase-typegen@1.2.0:
+    resolution: {integrity: sha512-KambIINxWhYJTQBuMJvxdHBvCgsdr/c24QHQJTAnLCrTmD1ND9lOIwWgT4HwwquuWvjtcUz9bR7tlr/O7hl9wQ==}
     hasBin: true
     dependencies:
       commander: 9.5.0
@@ -3597,7 +3554,6 @@
 
   /promise-inflight@1.0.1:
     resolution: {integrity: sha512-6zWPyEOFaQBJYcGMHBKTKJ3u6TBsnMFOIZSa6ce1e/ZrrsOlnHRHbabMjLiBYKp+n44X9eUI6VUPaukCXHuG4g==}
-    requiresBuild: true
     peerDependencies:
       bluebird: '*'
     peerDependenciesMeta:
@@ -3609,7 +3565,6 @@
   /promise-retry@2.0.1:
     resolution: {integrity: sha512-y+WKFlBR8BGXnsNlIHFGPZmyDf3DFMoLhaflAnyZgV6rG6xu+JwesTo2Q9R6XwYmtmwAFCkAk3e35jEdoeh/3g==}
     engines: {node: '>=10'}
-    requiresBuild: true
     dependencies:
       err-code: 2.0.3
       retry: 0.12.0
@@ -3690,7 +3645,6 @@
   /retry@0.12.0:
     resolution: {integrity: sha512-9LkiTwjUh6rT555DtE9rTX+BKByPfrMzEAtnlEtdEwr3Nkffwiihqe2bWADg+OQRjt9gl6ICdmB/ZFDCGAtSow==}
     engines: {node: '>= 4'}
-    requiresBuild: true
     dev: true
     optional: true
 
@@ -3839,7 +3793,6 @@
   /smart-buffer@4.2.0:
     resolution: {integrity: sha512-94hK0Hh8rPqQl2xXc3HsaBoOXKV20MToPkcXvwbISWLEs+64sBq5kFgn2kJDHb1Pry9yrP0dxrCI9RRci7RXKg==}
     engines: {node: '>= 6.0.0', npm: '>= 3.0.0'}
-    requiresBuild: true
     dev: true
     optional: true
 
@@ -3896,7 +3849,6 @@
   /socks-proxy-agent@6.2.1:
     resolution: {integrity: sha512-a6KW9G+6B3nWZ1yB8G7pJwL3ggLy1uTzKAgCb7ttblwqdz9fMGJUuTy3uFzEP48FAs9FLILlmzDlE2JJhVQaXQ==}
     engines: {node: '>= 10'}
-    requiresBuild: true
     dependencies:
       agent-base: 6.0.2
       debug: 4.3.4
@@ -3909,7 +3861,6 @@
   /socks@2.7.1:
     resolution: {integrity: sha512-7maUZy1N7uo6+WVEX6psASxtNlKaNVMlGQKkG/63nEDdLOWNbiUMoLK7X4uYoLhQstau72mLgfEWcXcwsaHbYQ==}
     engines: {node: '>= 10.13.0', npm: '>= 3.0.0'}
-    requiresBuild: true
     dependencies:
       ip: 2.0.0
       smart-buffer: 4.2.0
@@ -3963,7 +3914,6 @@
   /ssri@8.0.1:
     resolution: {integrity: sha512-97qShzy1AiyxvPNIkLWoGua7xoQzzPjQ0HAH4B0rWKo7SZ6USuPcrUiAFrws0UH8RrbWmgq3LMTObhPIHbbBeQ==}
     engines: {node: '>= 8'}
-    requiresBuild: true
     dependencies:
       minipass: 3.3.6
     dev: true
@@ -4399,7 +4349,6 @@
 
   /unique-filename@1.1.1:
     resolution: {integrity: sha512-Vmp0jIp2ln35UTXuryvjzkjGdRyf9b2lTXuSYUiPmzRcl3FDtYqAwOnTJkAngD9SWhnoJzDbTKwaOrZ+STtxNQ==}
-    requiresBuild: true
     dependencies:
       unique-slug: 2.0.2
     dev: true
@@ -4407,7 +4356,6 @@
 
   /unique-slug@2.0.2:
     resolution: {integrity: sha512-zoWr9ObaxALD3DOPfjPSqxt4fnZiWblxHIgeWqW8x7UqDzEtHEQLzji2cuJYQFCU6KmoJikOYAZlrTHHebjx2w==}
-    requiresBuild: true
     dependencies:
       imurmurhash: 0.1.4
     dev: true
@@ -4606,13 +4554,12 @@
       shx: 0.3.4
     dev: true
 
-<<<<<<< HEAD
+  file:bindings:
+    resolution: {directory: bindings, type: directory}
+    name: bindings
+    version: 0.0.0
+    dev: true
+
 settings:
   autoInstallPeers: true
-  excludeLinksFromLockfile: false
-=======
-  file:bindings:
-    resolution: {directory: bindings, type: directory}
-    name: '@rgs/bindings'
-    dev: true
->>>>>>> c959f865
+  excludeLinksFromLockfile: false