--- conflicted
+++ resolved
@@ -176,16 +176,11 @@
         specifier: ^5.2.2
         version: 5.2.2
       vite:
-<<<<<<< HEAD
-        specifier: ^4.5.0
+        specifier: ^4.4.11
         version: 4.5.0(@types/node@20.8.10)
-=======
-        specifier: ^4.4.11
-        version: 4.4.11(@types/node@20.8.6)
       vitest:
         specifier: ^0.34.6
         version: 0.34.6
->>>>>>> 6d6c1ae2
       winston:
         specifier: ^3.11.0
         version: 3.11.0
@@ -550,16 +545,15 @@
     resolution: {integrity: sha512-ZnQMnLV4e7hDlUvw8H+U8ASL02SS2Gn6+9Ac3wGGLIe7+je2AeAOxPY+izIPJDfFDb7eDjev0Us8MO1iFRN8hA==}
     dev: true
 
-<<<<<<< HEAD
   /@humanwhocodes/object-schema@2.0.1:
     resolution: {integrity: sha512-dvuCeX5fC9dXgJn9t+X5atfmgQAzUOWqS1254Gh0m6i8wKd10ebXkfNKiRK+1GWi/yTvvLDHpoxLr0xxxeslWw==}
-=======
+    dev: true
+
   /@jest/schemas@29.6.3:
     resolution: {integrity: sha512-mo5j5X+jIZmJQveBKeS/clAueipV7KgiX1vMgCxam1RNYiqE1w62n0/tJJnHtjW8ZHcQco5gY85jA3mi0L+nSA==}
     engines: {node: ^14.15.0 || ^16.10.0 || >=18.0.0}
     dependencies:
       '@sinclair/typebox': 0.27.8
->>>>>>> 6d6c1ae2
     dev: true
 
   /@jridgewell/gen-mapping@0.3.3:
@@ -736,17 +730,12 @@
       rollup: 3.29.4
     dev: true
 
-<<<<<<< HEAD
+  /@sinclair/typebox@0.27.8:
+    resolution: {integrity: sha512-+Fj43pSMwJs4KRrH/938Uf+uAELIgVBmQzg/q1YG10djyfA3TnrU8N8XzqCh/okZdszqBQTZf96idMfE5lnwTA==}
+    dev: true
+
   /@skeletonlabs/skeleton@2.4.0(svelte@4.2.2):
     resolution: {integrity: sha512-8IVspCMarg1h4yMV6GFSaVqh9jIeQXV3XPNUnVONjkUofHkcKuLYTR4jGlR1ICF5CmIl+z746q3+Cj8rLAtAag==}
-=======
-  /@sinclair/typebox@0.27.8:
-    resolution: {integrity: sha512-+Fj43pSMwJs4KRrH/938Uf+uAELIgVBmQzg/q1YG10djyfA3TnrU8N8XzqCh/okZdszqBQTZf96idMfE5lnwTA==}
-    dev: true
-
-  /@skeletonlabs/skeleton@2.3.0(svelte@4.2.1):
-    resolution: {integrity: sha512-qXzm1ETXJ7uCmeX/OWp5IK7kRRYLmTqcTv0uM/GXrwuYn/CZ4CZtGP31amVtsphVLWBBKWf4uzIZgg+2KKzd4w==}
->>>>>>> 6d6c1ae2
     peerDependencies:
       svelte: ^3.56.0 || ^4.0.0
     dependencies:
@@ -886,14 +875,14 @@
     resolution: {integrity: sha512-lB9lMjuqjtuJrx7/kOkqQBtllspPIN+96OvTCeJ2j5FEzinoAXTdAMFnDAQT1KVPRlnYfBrqxtqP66vDM40xxQ==}
     dev: true
 
-  /@types/chai-subset@1.3.4:
-    resolution: {integrity: sha512-CCWNXrJYSUIojZ1149ksLl3AN9cmZ5djf+yUoVVV+NuYrtydItQVlL2ZDqyC6M6O9LWRnVf8yYDxbXHO2TfQZg==}
-    dependencies:
-      '@types/chai': 4.3.9
-    dev: true
-
-  /@types/chai@4.3.9:
-    resolution: {integrity: sha512-69TtiDzu0bcmKQv3yg1Zx409/Kd7r0b5F1PfpYJfSHzLGtB53547V4u+9iqKYsTu/O2ai6KTb0TInNpvuQ3qmg==}
+  /@types/chai-subset@1.3.5:
+    resolution: {integrity: sha512-c2mPnw+xHtXDoHmdtcCXGwyLMiauiAyxWMzhGpqHC4nqI/Y5G2XhTampslK2rb59kpcuHon03UH8W6iYUzw88A==}
+    dependencies:
+      '@types/chai': 4.3.10
+    dev: true
+
+  /@types/chai@4.3.10:
+    resolution: {integrity: sha512-of+ICnbqjmFCiixUnqRulbylyXQrPqIGf/B3Jax1wIF3DvSheysQxAWvqHhZiW3IQrycvokcLcFQlveGp+vyNg==}
     dev: true
 
   /@types/cookie@0.4.1:
@@ -3262,7 +3251,7 @@
   /mlly@1.4.2:
     resolution: {integrity: sha512-i/Ykufi2t1EZ6NaPLdfnZk2AX8cs0d+mTzVKuPfqPKPatxLApaBoxJQ9x1/uckXtrS/U5oisPMDkNs0yQTaBRg==}
     dependencies:
-      acorn: 8.10.0
+      acorn: 8.11.2
       pathe: 1.1.1
       pkg-types: 1.0.3
       ufo: 1.3.1
@@ -4156,7 +4145,7 @@
   /strip-literal@1.3.0:
     resolution: {integrity: sha512-PugKzOsyXpArk0yWmUwqOZecSO0GH0bPoctLcqNDH9J04pVW3lflYE0ujElBGTloevcxF5MofAOZ7C5l2b+wLg==}
     dependencies:
-      acorn: 8.10.0
+      acorn: 8.11.2
     dev: true
 
   /sucrase@3.34.0:
@@ -4552,17 +4541,12 @@
     hasBin: true
     dev: true
 
-<<<<<<< HEAD
+  /ufo@1.3.1:
+    resolution: {integrity: sha512-uY/99gMLIOlJPwATcMVYfqDSxUR9//AUcgZMzwfSTJPDKzA1S8mX4VLqa+fiAtveraQUBCz4FFcwVZBGbwBXIw==}
+    dev: true
+
   /undici-types@5.26.5:
     resolution: {integrity: sha512-JlCMO+ehdEIKqlFxk6IfVoAUVmgz7cU7zD/h9XZ0qzeosSHmUJVOzSQvvYSYWXkFXC+IfLKSIffhv0sVZup6pA==}
-=======
-  /ufo@1.3.1:
-    resolution: {integrity: sha512-uY/99gMLIOlJPwATcMVYfqDSxUR9//AUcgZMzwfSTJPDKzA1S8mX4VLqa+fiAtveraQUBCz4FFcwVZBGbwBXIw==}
-    dev: true
-
-  /undici-types@5.25.3:
-    resolution: {integrity: sha512-Ga1jfYwRn7+cP9v8auvEXN1rX3sWqlayd4HP7OKk4mZWylEmu3KzXDUGrQUN6Ol7qo1gPvB2e5gX6udnyEPgdA==}
->>>>>>> 6d6c1ae2
     dev: true
 
   /undici@5.26.5:
@@ -4612,11 +4596,7 @@
     engines: {node: '>= 0.8'}
     dev: true
 
-<<<<<<< HEAD
-  /vite@4.5.0(@types/node@20.8.10):
-    resolution: {integrity: sha512-ulr8rNLA6rkyFAlVWw2q5YJ91v098AFQ2R0PRFwPzREXOUJQPtFUG0t+/ZikhaOCDqFoDhN6/v8Sq0o4araFAw==}
-=======
-  /vite-node@0.34.6(@types/node@20.8.6):
+  /vite-node@0.34.6(@types/node@20.8.10):
     resolution: {integrity: sha512-nlBMJ9x6n7/Amaz6F3zJ97EBwR2FkzhBRxF5e+jE6LA3yi6Wtc2lyTij1OnDMIr34v5g/tVQtsVAzhT0jc5ygA==}
     engines: {node: '>=v14.18.0'}
     hasBin: true
@@ -4626,7 +4606,7 @@
       mlly: 1.4.2
       pathe: 1.1.1
       picocolors: 1.0.0
-      vite: 4.4.11(@types/node@20.8.6)
+      vite: 4.5.0(@types/node@20.8.10)
     transitivePeerDependencies:
       - '@types/node'
       - less
@@ -4638,9 +4618,8 @@
       - terser
     dev: true
 
-  /vite@4.4.11(@types/node@20.8.6):
-    resolution: {integrity: sha512-ksNZJlkcU9b0lBwAGZGGaZHCMqHsc8OpgtoYhsQ4/I2v5cnpmmmqe5pM4nv/4Hn6G/2GhTdj0DhZh2e+Er1q5A==}
->>>>>>> 6d6c1ae2
+  /vite@4.5.0(@types/node@20.8.10):
+    resolution: {integrity: sha512-ulr8rNLA6rkyFAlVWw2q5YJ91v098AFQ2R0PRFwPzREXOUJQPtFUG0t+/ZikhaOCDqFoDhN6/v8Sq0o4araFAw==}
     engines: {node: ^14.18.0 || >=16.0.0}
     hasBin: true
     peerDependencies:
@@ -4717,15 +4696,15 @@
       webdriverio:
         optional: true
     dependencies:
-      '@types/chai': 4.3.9
-      '@types/chai-subset': 1.3.4
-      '@types/node': 20.8.6
+      '@types/chai': 4.3.10
+      '@types/chai-subset': 1.3.5
+      '@types/node': 20.8.10
       '@vitest/expect': 0.34.6
       '@vitest/runner': 0.34.6
       '@vitest/snapshot': 0.34.6
       '@vitest/spy': 0.34.6
       '@vitest/utils': 0.34.6
-      acorn: 8.10.0
+      acorn: 8.11.2
       acorn-walk: 8.3.0
       cac: 6.7.14
       chai: 4.3.10
@@ -4738,8 +4717,8 @@
       strip-literal: 1.3.0
       tinybench: 2.5.1
       tinypool: 0.7.0
-      vite: 4.4.11(@types/node@20.8.6)
-      vite-node: 0.34.6(@types/node@20.8.6)
+      vite: 4.5.0(@types/node@20.8.10)
+      vite-node: 0.34.6(@types/node@20.8.10)
       why-is-node-running: 2.2.2
     transitivePeerDependencies:
       - less
