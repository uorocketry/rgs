<script lang="ts">
  import { browser } from "$app/environment";
<<<<<<< HEAD
  import type { Message } from "$lib/common/Message";
  import { onSocket } from "$lib/common/socket";
=======
  import type { ZMQMessage } from "$lib/common/Message";
  import { onSocket, socket } from "$lib/common/socket";
>>>>>>> c1db04f1
  import { onInterval } from "$lib/common/utils";
  import GenericLogCard from "$lib/components/GenericLogCard.svelte";
  import VirtualList from "$lib/components/VirtualList.svelte";

<<<<<<< HEAD
  let messages: Message[] = [];
  let recDts: number[] = [];
=======
  let reverseLogs: boolean = false;
  let logs: ZMQMessage[] = [];
>>>>>>> c1db04f1
  let sizes: number[] = [];
  let start: number;
  let end: number;

  let clientToServerPing: number = 0;
  let serverToClientPing: number = 0;
  $: ping = clientToServerPing + serverToClientPing;

  const MAX_ROWS = 1000;
  const AVG_DT_WINDOW = 1000;
  const RUNNING_SLOW_THRESHOLD = 1000;

  let avgKbps = 0;
  if (browser) {
<<<<<<< HEAD
    onSocket("RocketData", (rocketData: Message) => {
      messages = [...messages, rocketData];
      recDts = [...recDts, Date.now()];
      sizes = [
        ...sizes,
        new TextEncoder().encode(JSON.stringify(rocketData)).length,
      ];
      // Limit to 1000 logs
      if (messages.length > 1000) {
        messages.shift();
        recDts.shift();
=======
    onSocket("RocketData", (obj) => {
      logs = [...logs, obj];
      // Get size of object in bytes
      let objSize = new Blob([JSON.stringify(obj)]).size;
      sizes = [...sizes, objSize];
      // Limit to 1000 logs
      if (logs.length > MAX_ROWS) {
        logs.shift();
>>>>>>> c1db04f1
      }
    });

    // Every second
    onInterval(() => {
      let totalBytesTransferred = sizes.reduce((a, b) => a + b, 0);
<<<<<<< HEAD
      avgKbps = totalBytesTransferred / 1000;
      avgClientDt =
        recDts.reduce((a, b, i) => a + b - messages[i].timestamp, 0) /
        messages.length;
=======
      avgKbps = totalBytesTransferred / AVG_DT_WINDOW;
>>>>>>> c1db04f1
      sizes = [];

      // Have another cancellable timeout if ping doesn't come back
      const pingGuard = setTimeout(() => {
        console.warn("Ping timeout");
        clientToServerPing = 99999999;
        serverToClientPing = 0;
      }, AVG_DT_WINDOW);

      let startMs = Date.now();
      socket?.emit("ping", (serverRcvT: number) => {
        clientToServerPing = serverRcvT - startMs;
        serverToClientPing = Date.now() - serverRcvT;
        clearTimeout(pingGuard);
      });
    }, AVG_DT_WINDOW);
  }
</script>

<div class="p-2 h-full flex flex-col">
<<<<<<< HEAD
  <p>Showing {start}-{end} of {messages.length} rows</p>
  <p>
    Average Message DT @
    <!-- // recDts[i] - msg.timestamp -->
    ~{avgClientDt.toFixed(2)} ms
  </p>
  <p>
    Transfer Rate @ ~{avgKbps.toFixed(4)} KBps
  </p>

  <VirtualList
    items="{messages}"
=======
  <div class="flex gap-4 pb-2">
    <div class="card bg-base-200 text-base-content p-4">
      <p>Showing {start}-{end} of {logs.length} rows</p>
      <p>
        Ping:
        <span class="{ping > RUNNING_SLOW_THRESHOLD ? 'text-error' : ''}">
          ~{ping} ms
        </span>
      </p>
      <p>
        Rx: ~{avgKbps.toFixed(4)} KBps
      </p>
    </div>
    <div
      class="flex flex-1 place-items-start card bg-base-200 text-base-content p-4"
    >
      <!-- Filter reverse -->
      <div
        class="tooltip tooltip-right"
        data-tip="{!reverseLogs
          ? 'Showing oldest first'
          : 'Showing newest first'}"
      >
        <label class="btn btn-square swap">
          <!-- this hidden checkbox controls the state -->
          <input type="checkbox" bind:checked="{reverseLogs}" />

          <!-- volume on icon -->
          <i class="swap-on fill-current fa-solid fa-arrow-down-a-z"></i>
          <!-- volume off icon -->
          <!-- <i class="swap-off fill-current fa-duotone fa-sort-up"></i> -->
          <i class="swap-off fa-solid fa-arrow-up-z-a"></i>
        </label>
      </div>
    </div>
  </div>

  <VirtualList
    items="{reverseLogs ? logs.slice().reverse() : logs}"
>>>>>>> c1db04f1
    let:item
    bind:start="{start}"
    bind:end="{end}"
  >
<<<<<<< HEAD
    <div class="p-4">
      <ZMQLogCard msg="{item}" />
=======
    <div class="my-2">
      <GenericLogCard msg="{item}" />
>>>>>>> c1db04f1
    </div>
  </VirtualList>
</div><|MERGE_RESOLUTION|>--- conflicted
+++ resolved
@@ -1,23 +1,13 @@
 <script lang="ts">
   import { browser } from "$app/environment";
-<<<<<<< HEAD
-  import type { Message } from "$lib/common/Message";
-  import { onSocket } from "$lib/common/socket";
-=======
   import type { ZMQMessage } from "$lib/common/Message";
   import { onSocket, socket } from "$lib/common/socket";
->>>>>>> c1db04f1
   import { onInterval } from "$lib/common/utils";
   import GenericLogCard from "$lib/components/GenericLogCard.svelte";
   import VirtualList from "$lib/components/VirtualList.svelte";
 
-<<<<<<< HEAD
-  let messages: Message[] = [];
-  let recDts: number[] = [];
-=======
   let reverseLogs: boolean = false;
   let logs: ZMQMessage[] = [];
->>>>>>> c1db04f1
   let sizes: number[] = [];
   let start: number;
   let end: number;
@@ -32,19 +22,6 @@
 
   let avgKbps = 0;
   if (browser) {
-<<<<<<< HEAD
-    onSocket("RocketData", (rocketData: Message) => {
-      messages = [...messages, rocketData];
-      recDts = [...recDts, Date.now()];
-      sizes = [
-        ...sizes,
-        new TextEncoder().encode(JSON.stringify(rocketData)).length,
-      ];
-      // Limit to 1000 logs
-      if (messages.length > 1000) {
-        messages.shift();
-        recDts.shift();
-=======
     onSocket("RocketData", (obj) => {
       logs = [...logs, obj];
       // Get size of object in bytes
@@ -53,21 +30,13 @@
       // Limit to 1000 logs
       if (logs.length > MAX_ROWS) {
         logs.shift();
->>>>>>> c1db04f1
       }
     });
 
     // Every second
     onInterval(() => {
       let totalBytesTransferred = sizes.reduce((a, b) => a + b, 0);
-<<<<<<< HEAD
-      avgKbps = totalBytesTransferred / 1000;
-      avgClientDt =
-        recDts.reduce((a, b, i) => a + b - messages[i].timestamp, 0) /
-        messages.length;
-=======
       avgKbps = totalBytesTransferred / AVG_DT_WINDOW;
->>>>>>> c1db04f1
       sizes = [];
 
       // Have another cancellable timeout if ping doesn't come back
@@ -88,20 +57,6 @@
 </script>
 
 <div class="p-2 h-full flex flex-col">
-<<<<<<< HEAD
-  <p>Showing {start}-{end} of {messages.length} rows</p>
-  <p>
-    Average Message DT @
-    <!-- // recDts[i] - msg.timestamp -->
-    ~{avgClientDt.toFixed(2)} ms
-  </p>
-  <p>
-    Transfer Rate @ ~{avgKbps.toFixed(4)} KBps
-  </p>
-
-  <VirtualList
-    items="{messages}"
-=======
   <div class="flex gap-4 pb-2">
     <div class="card bg-base-200 text-base-content p-4">
       <p>Showing {start}-{end} of {logs.length} rows</p>
@@ -141,18 +96,12 @@
 
   <VirtualList
     items="{reverseLogs ? logs.slice().reverse() : logs}"
->>>>>>> c1db04f1
     let:item
     bind:start="{start}"
     bind:end="{end}"
   >
-<<<<<<< HEAD
-    <div class="p-4">
-      <ZMQLogCard msg="{item}" />
-=======
     <div class="my-2">
       <GenericLogCard msg="{item}" />
->>>>>>> c1db04f1
     </div>
   </VirtualList>
 </div>