--- conflicted
+++ resolved
@@ -10,15 +10,10 @@
   import MissedMessage from "$lib/components/radio/MissedMessage.svelte";
 
   const components = {
-<<<<<<< HEAD
     NavBall,
     ErrorRate,
     MissedMessage,
     RadioStatus,
-=======
-    SmartNavBall,
-    GenericSbgGraph,
->>>>>>> cca16a45
   } as const;
 
   // LayoutConfig where componentType is keyof components
@@ -45,30 +40,16 @@
         {
           title: "Pressure Chart",
           type: "component",
-<<<<<<< HEAD
           componentType: "RadioStatus",
-=======
-          componentType: "GenericSbgGraph",
-          componentState: {
-            selected: ["pressure"],
-          },
->>>>>>> cca16a45
         },
         {
           title: "Height Chart",
           type: "component",
-<<<<<<< HEAD
           componentType: "MissedMessage",
         },
         {
           type: "component",
           componentType: "ErrorRate",
-=======
-          componentType: "GenericSbgGraph",
-          componentState: {
-            selected: ["height"],
-          },
->>>>>>> cca16a45
         },
       ],
     },
