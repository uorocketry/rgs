--- conflicted
+++ resolved
@@ -53,24 +53,11 @@
 	}
 </script>
 
-<<<<<<< HEAD
-<div class="w-full h-full flex flex-col items-center p-2" bind:clientHeight bind:clientWidth>
+<div class="w-full h-full flex flex-col p-2" bind:clientHeight bind:clientWidth>
 	<div class="flex-1">
 		{#key restart}
 			<Bar bind:data options={{ responsive: true, maintainAspectRatio: false }} />
 		{/key}
 	</div>
-	<p>Total Messages: {totalMessages}</p>
-=======
-<div class="w-full h-full flex flex-col p-2" bind:clientHeight bind:clientWidth>
-  <div class="flex-1">
-    {#key restart}
-      <Bar
-        bind:data
-        options={{ responsive: true, maintainAspectRatio: false }}
-      />
-    {/key}
-  </div>
   <p class="text-center">Total Messages: {totalMessages}</p>
->>>>>>> 8394cb05
 </div>