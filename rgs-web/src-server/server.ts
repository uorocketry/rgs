import zmq from "zeromq";
import type { Server as HTTPServer } from "http";
import fs from "fs";
import { Server } from "socket.io";
import type { ClientToServerEvents, ServerToClientEvents, ZMQMessage } from "$lib/common/Message";

const randomId = () => {
  return Math.random().toString(36);
};

enum Role {
  Spectator = "spectator",
  FIDO = "fido", // Flight Dynamics Officer
  ASD = "asd", // Assistant Flight Director
  INCO = "inco", // Instrumentation and Communications Officer
  RECOVERY = "recovery", // Recovery Officer
}

type Message = {
  timestamp: number;
  message: string;
  sender: string;
};

class User {
  id: string = "";
  secret: string = "";
}

class ServerData {
  loggedUsers: Map<string, User> = new Map(); // Maps socket.id to user
  userCreds: Map<string, string> = new Map(); // Maps uuid to secret for login
  tMinus: number | null = null;
  chat: Message[] = [];
}

function getUserIDs(): string[] {
  return Array.from(serverData.loggedUsers.values()).map((user) => user.id);
}

const serverData: ServerData = new ServerData();

export const setupServer = (http: HTTPServer) => {
  // If data folder is not present, create it
  if (!fs.existsSync("data")) {
    console.log("Created data folder");
    fs.mkdirSync("data");
  }

  // If server.json is not present, create it
  if (!fs.existsSync("data/server.json")) {
    console.log("Created server.json");
    // We will use this file to store the state of the server
    fs.writeFileSync("data/server.json", JSON.stringify({}));
  }

  // expect zmq sub socket to run on port 3002
  const zmqSock = new zmq.Subscriber;
  console.log("Connecting to ZMQ socket");
  zmqSock.connect("tcp://localhost:3002");
  console.log("Connected to ZMQ socket");
  zmqSock.subscribe();

  const io = new Server<ClientToServerEvents, ServerToClientEvents>(http);
  console.log("Socket.io server started");
  io.on("connection", (socket) => {
    socket.on("disconnect", () => {
      if (serverData.loggedUsers.has(socket.id)) {
        serverData.loggedUsers.delete(socket.id);
        io.emit("loggedUsers", getUserIDs());
      }
      console.log("Client disconnected");
    });

<<<<<<< HEAD
  zmqSock.on("message", (msg: any) => {
    const obj = JSON.parse(msg.toString());
    // Get object keys
    const keys = Object.keys(obj);
    for (let key of keys) {
      io.emit(key, obj[key]);
    }
=======
    // We shouldn't trust the client to send anything correct
    socket.on("chat", (msg: Message) => {
      msg.sender = serverData.loggedUsers.get(socket.id)?.id || "Unknown";
      serverData.chat.push(msg);
      io.emit("chat", msg);
    });

    socket.on("ping", (cb) => {
      cb(Date.now());
    });

    socket.on("login", (uuid: string, secret: string) => {
      // Check if uuid is not already in use
      if (serverData.userCreds.has(uuid)) {
        // We are trying to login
        if (serverData.userCreds.get(uuid) === secret) {
          // Login successful
          serverData.loggedUsers.set(socket.id, {
            id: uuid,
            secret: secret,
          });
          console.log("Logged in user:", uuid);
          io.emit("loggedUsers", getUserIDs());
        } else {
          console.error("Login failed for user:", uuid);
        }
      } else {
        // We are trying to register
        serverData.userCreds.set(uuid, secret);
        console.log("Registered user:", uuid);
        serverData.loggedUsers.set(socket.id, {
          id: uuid,
          secret: secret,
        });
        io.emit("loggedUsers", getUserIDs());
      }
    });
>>>>>>> 02cf71c2
  });

  const onMessage = async () => {
    for await (const [msg] of zmqSock) {
      const obj = JSON.parse(msg.toString()) as ZMQMessage;
      const timeStamp = new Date().getTime();
      obj.serverTimestamp = timeStamp;
      const keys = Object.keys(obj);
      for (let key of keys) {
        io.emit("RocketData", obj);
      }
    }
  }

  onMessage();
};<|MERGE_RESOLUTION|>--- conflicted
+++ resolved
@@ -72,15 +72,6 @@
       console.log("Client disconnected");
     });
 
-<<<<<<< HEAD
-  zmqSock.on("message", (msg: any) => {
-    const obj = JSON.parse(msg.toString());
-    // Get object keys
-    const keys = Object.keys(obj);
-    for (let key of keys) {
-      io.emit(key, obj[key]);
-    }
-=======
     // We shouldn't trust the client to send anything correct
     socket.on("chat", (msg: Message) => {
       msg.sender = serverData.loggedUsers.get(socket.id)?.id || "Unknown";
@@ -118,7 +109,6 @@
         io.emit("loggedUsers", getUserIDs());
       }
     });
->>>>>>> 02cf71c2
   });
 
   const onMessage = async () => {
