--- conflicted
+++ resolved
@@ -1,12 +1,12 @@
 lockfileVersion: '6.0'
 
 dependencies:
-<<<<<<< HEAD
-=======
+  svelte-chartjs:
+    specifier: ^1.1.4
+    version: 1.1.4
   chart.js:
     specifier: ^4.3.0
     version: 4.3.0
->>>>>>> cca16a45
   svelte-chartjs:
     specifier: ^1.1.4
     version: 1.1.4
@@ -700,19 +700,9 @@
     resolution: {integrity: sha512-oww27MtUmusatpRpCGSOneQk2/l5czXANDSFvsc7VuOQ86s3ANhZetpwXNf1zY/zdfP63Xvjz325DAdAoES13g==}
     dev: true
 
-  /chart.js@3.9.1:
-    resolution: {integrity: sha512-Ro2JbLmvg83gXF5F4sniaQ+lTbSv18E+TIf2cOeiH1Iqd2PGFOtem+DUufMZsCJwFE7ywPOpfXFBwRTGq7dh6w==}
-    dev: false
-
-<<<<<<< HEAD
   /chart.js@4.2.1:
     resolution: {integrity: sha512-6YbpQ0nt3NovAgOzbkSSeeAQu/3za1319dPUQTXn9WcOpywM8rGKxJHrhS8V8xEkAlk8YhEfjbuAPfUyp6jIsw==}
     engines: {pnpm: ^7.0.0}
-=======
-  /chart.js@4.3.0:
-    resolution: {integrity: sha512-ynG0E79xGfMaV2xAHdbhwiPLczxnNNnasrmPEXriXsPJGjmhOBYzFVEsB65w2qMDz+CaBJJuJD0inE/ab/h36g==}
-    engines: {pnpm: '>=7'}
->>>>>>> cca16a45
     dependencies:
       '@kurkle/color': 0.3.2
     dev: false
@@ -758,19 +748,9 @@
       color-string: 1.9.1
     dev: true
 
-<<<<<<< HEAD
-  /commander@2.20.3:
-    resolution: {integrity: sha512-GpVkmM8vF2vQUkj2LvZmD35JxeJOLCwJ9cUkugyk2nuhbv3+mJvpLYYt+0+USMxE+oj+ey/lJEnhZw75x/OMcQ==}
-    dev: false
-
   /commander@7.2.0:
     resolution: {integrity: sha512-QrWXB+ZQSVPmIWIhtEO9H+gwHaMGYiF5ChvoJ+K9ZGHG/sVsa6yiesAD1GC/x46sET00Xlwo1u49RVVVzvcSkw==}
     engines: {node: '>= 10'}
-=======
-  /commander@4.1.1:
-    resolution: {integrity: sha512-NOKm8xhkzAjzFx8B2v5OAHT+u5pRQc2UCa2Vq9jYL/31o2wi9mxBA7LIFs3sV5VSC49z6pEhfbMULvShKj26WA==}
-    engines: {node: '>= 6'}
->>>>>>> cca16a45
     dev: true
 
   /commondir@1.0.1:
@@ -829,11 +809,6 @@
     hasBin: true
     dev: true
 
-<<<<<<< HEAD
-  /d3-array@1.2.4:
-    resolution: {integrity: sha512-KHW6M86R+FUPYGb3R5XiYjXPq7VzwxZ22buHhAEVG5ztoEcZZMLov530mmccaqA1GghZArjQV46fuc8kUqhhHw==}
-    dev: false
-
   /d3-array@3.2.2:
     resolution: {integrity: sha512-yEEyEAbDrF8C6Ob2myOBLjwBLck1Z89jMGFee0oPsn95GqjerpaOA4ch+vc2l0FNFFwMD5N7OCSEN5eAlsUbgQ==}
     engines: {node: '>=12'}
@@ -841,24 +816,10 @@
       internmap: 2.0.3
     dev: true
 
-  /d3-axis@1.0.12:
-    resolution: {integrity: sha512-ejINPfPSNdGFKEOAtnBtdkpr24c4d4jsei6Lg98mxf424ivoDP2956/5HDpIAtmHo85lqT4pruy+zEgvRUBqaQ==}
-    dev: false
-
   /d3-axis@3.0.0:
     resolution: {integrity: sha512-IH5tgjV4jE/GhHkRV0HiVYPDtvfjHQlQfJHs0usq7M30XcSBvOotpmH1IgkcXsO/5gEQZD43B//fc7SRT5S+xw==}
     engines: {node: '>=12'}
     dev: true
-
-  /d3-brush@1.1.6:
-    resolution: {integrity: sha512-7RW+w7HfMCPyZLifTz/UnJmI5kdkXtpCbombUSs8xniAyo0vIbrDzDwUJB6eJOgl9u5DQOt2TQlYumxzD1SvYA==}
-    dependencies:
-      d3-dispatch: 1.0.6
-      d3-drag: 1.2.5
-      d3-interpolate: 1.4.0
-      d3-selection: 1.4.2
-      d3-transition: 1.3.2
-    dev: false
 
   /d3-brush@3.0.0:
     resolution: {integrity: sha512-ALnjWlVYkXsVIGlOsuWH1+3udkYFI48Ljihfnh8FZPF2QS9o+PzGLBslO0PjzVoHLZ2KCVgAM8NVkXPJB2aNnQ==}
@@ -871,48 +832,16 @@
       d3-transition: 3.0.1(d3-selection@3.0.0)
     dev: true
 
-  /d3-chord@1.0.6:
-    resolution: {integrity: sha512-JXA2Dro1Fxw9rJe33Uv+Ckr5IrAa74TlfDEhE/jfLOaXegMQFQTAgAw9WnZL8+HxVBRXaRGCkrNU7pJeylRIuA==}
-    dependencies:
-      d3-array: 1.2.4
-      d3-path: 1.0.9
-    dev: false
-
-  /d3-collection@1.0.7:
-    resolution: {integrity: sha512-ii0/r5f4sjKNTfh84Di+DpztYwqKhEyUlKoPrzUFfeSkWxjW49xU2QzO9qrPrNkpdI0XJkfzvmTu8V2Zylln6A==}
-    dev: false
-
-  /d3-color@1.4.1:
-    resolution: {integrity: sha512-p2sTHSLCJI2QKunbGb7ocOh7DgTAn8IrLx21QRc/BSnodXM4sv6aLQlnfpvehFMLZEfBc6g9pH9SWQccFYfJ9Q==}
-    dev: false
-
   /d3-color@3.1.0:
     resolution: {integrity: sha512-zg/chbXyeBtMQ1LbD/WSoW2DpC3I0mpmPdW+ynRTj/x2DAWYrIY7qeZIHidozwV24m4iavr15lNwIwLxRmOxhA==}
     engines: {node: '>=12'}
     dev: true
 
-  /d3-contour@1.3.2:
-    resolution: {integrity: sha512-hoPp4K/rJCu0ladiH6zmJUEz6+u3lgR+GSm/QdM2BBvDraU39Vr7YdDCicJcxP1z8i9B/2dJLgDC1NcvlF8WCg==}
-    dependencies:
-      d3-array: 1.2.4
-    dev: false
-
-  /d3-dispatch@1.0.6:
-    resolution: {integrity: sha512-fVjoElzjhCEy+Hbn8KygnmMS7Or0a9sI2UzGwoB7cCtvI1XpVN9GpoYlnb3xt2YV66oXYb1fLJ8GMvP4hdU1RA==}
-    dev: false
-
   /d3-dispatch@3.0.1:
     resolution: {integrity: sha512-rzUyPU/S7rwUflMyLc1ETDeBj0NRuHKKAcvukozwhshr6g6c5d8zh4c2gQjY2bZ0dXeGLWc1PF174P2tVvKhfg==}
     engines: {node: '>=12'}
     dev: true
 
-  /d3-drag@1.2.5:
-    resolution: {integrity: sha512-rD1ohlkKQwMZYkQlYVCrSFxsWPzI97+W+PaEIBNTMxRuxz9RF0Hi5nJWHGVJ3Om9d2fRTe1yOBINJyy/ahV95w==}
-    dependencies:
-      d3-dispatch: 1.0.6
-      d3-selection: 1.4.2
-    dev: false
-
   /d3-drag@3.0.0:
     resolution: {integrity: sha512-pWbUJLdETVA8lQNJecMxoXfH6x+mO2UQo8rSmZ+QqxcbyA3hfeprFgIT//HW2nlHChWeIIMwS2Fq+gEARkhTkg==}
     engines: {node: '>=12'}
@@ -920,15 +849,6 @@
       d3-dispatch: 3.0.1
       d3-selection: 3.0.0
     dev: true
-
-  /d3-dsv@1.2.0:
-    resolution: {integrity: sha512-9yVlqvZcSOMhCYzniHE7EVUws7Fa1zgw+/EAV2BxJoG3ME19V6BQFBwI855XQDsxyOuG7NibqRMTtiF/Qup46g==}
-    hasBin: true
-    dependencies:
-      commander: 2.20.3
-      iconv-lite: 0.4.24
-      rw: 1.3.3
-    dev: false
 
   /d3-dsv@3.0.1:
     resolution: {integrity: sha512-UG6OvdI5afDIFP9w4G0mNq50dSOsXHJaRE8arAS5o9ApWnIElp8GZw1Dun8vP8OyHOZ/QJUKUJwxiiCCnUwm+Q==}
@@ -940,60 +860,21 @@
       rw: 1.3.3
     dev: true
 
-  /d3-ease@1.0.7:
-    resolution: {integrity: sha512-lx14ZPYkhNx0s/2HX5sLFUI3mbasHjSSpwO/KaaNACweVwxUruKyWVcb293wMv1RqTPZyZ8kSZ2NogUZNcLOFQ==}
-    dev: false
-
   /d3-ease@3.0.1:
     resolution: {integrity: sha512-wR/XK3D3XcLIZwpbvQwQ5fK+8Ykds1ip7A2Txe0yxncXSdq1L9skcG7blcedkOX+ZcgxGAmLX1FrRGbADwzi0w==}
     engines: {node: '>=12'}
     dev: true
 
-  /d3-fetch@1.2.0:
-    resolution: {integrity: sha512-yC78NBVcd2zFAyR/HnUiBS7Lf6inSCoWcSxFfw8FYL7ydiqe80SazNwoffcqOfs95XaLo7yebsmQqDKSsXUtvA==}
-    dependencies:
-      d3-dsv: 1.2.0
-    dev: false
-
-  /d3-force@1.2.1:
-    resolution: {integrity: sha512-HHvehyaiUlVo5CxBJ0yF/xny4xoaxFxDnBXNvNcfW9adORGZfyNF1dj6DGLKyk4Yh3brP/1h3rnDzdIAwL08zg==}
-    dependencies:
-      d3-collection: 1.0.7
-      d3-dispatch: 1.0.6
-      d3-quadtree: 1.0.7
-      d3-timer: 1.0.10
-    dev: false
-
-  /d3-format@1.4.5:
-    resolution: {integrity: sha512-J0piedu6Z8iB6TbIGfZgDzfXxUFN3qQRMofy2oPdXzQibYGqPB/9iMcxr/TGalU+2RsyDO+U4f33id8tbnSRMQ==}
-    dev: false
-
   /d3-format@3.1.0:
     resolution: {integrity: sha512-YyUI6AEuY/Wpt8KWLgZHsIU86atmikuoOmCfommt0LYHiQSPjvX2AcFc38PX0CBpr2RCyZhjex+NS/LPOv6YqA==}
     engines: {node: '>=12'}
     dev: true
 
-  /d3-geo@1.12.1:
-    resolution: {integrity: sha512-XG4d1c/UJSEX9NfU02KwBL6BYPj8YKHxgBEw5om2ZnTRSbIcego6dhHwcxuSR3clxh0EpE38os1DVPOmnYtTPg==}
-    dependencies:
-      d3-array: 1.2.4
-    dev: false
-
-  /d3-hierarchy@1.1.9:
-    resolution: {integrity: sha512-j8tPxlqh1srJHAtxfvOUwKNYJkQuBFdM1+JAUfq6xqH5eAqf93L7oG1NVqDa4CpFZNvnNKtCYEUC8KY9yEn9lQ==}
-    dev: false
-
   /d3-hierarchy@3.1.2:
     resolution: {integrity: sha512-FX/9frcub54beBdugHjDCdikxThEqjnR93Qt7PvQTOHxyiNCAlvMrHhclk3cD5VeAaq9fxmfRp+CnWw9rEMBuA==}
     engines: {node: '>=12'}
     dev: true
 
-  /d3-interpolate@1.4.0:
-    resolution: {integrity: sha512-V9znK0zc3jOPV4VD2zZn0sDhZU3WAE2bmlxdIwwQPPzPjvyLkd8B3JUVdS1IDUFDkWZ72c9qnv1GK2ZagTZ8EA==}
-    dependencies:
-      d3-color: 1.4.1
-    dev: false
-
   /d3-interpolate@3.0.1:
     resolution: {integrity: sha512-3bYs1rOD33uo8aqJfKP3JWPAibgw8Zm2+L9vBKEHJ2Rg+viTR7o5Mmv5mZcieN+FRYaAOWX5SJATX6k1PWz72g==}
     engines: {node: '>=12'}
@@ -1001,44 +882,10 @@
       d3-color: 3.1.0
     dev: true
 
-  /d3-path@1.0.9:
-    resolution: {integrity: sha512-VLaYcn81dtHVTjEHd8B+pbe9yHWpXKZUC87PzoFmsFrJqgFwDe/qxfp5MlfsfM1V5E/iVt0MmEbWQ7FVIXh/bg==}
-    dev: false
-
   /d3-path@3.1.0:
     resolution: {integrity: sha512-p3KP5HCf/bvjBSSKuXid6Zqijx7wIfNW+J/maPs+iwR35at5JCbLUT0LzF1cnjbCHWhqzQTIN2Jpe8pRebIEFQ==}
     engines: {node: '>=12'}
     dev: true
-
-  /d3-polygon@1.0.6:
-    resolution: {integrity: sha512-k+RF7WvI08PC8reEoXa/w2nSg5AUMTi+peBD9cmFc+0ixHfbs4QmxxkarVal1IkVkgxVuk9JSHhJURHiyHKAuQ==}
-    dev: false
-
-  /d3-quadtree@1.0.7:
-    resolution: {integrity: sha512-RKPAeXnkC59IDGD0Wu5mANy0Q2V28L+fNe65pOCXVdVuTJS3WPKaJlFHer32Rbh9gIo9qMuJXio8ra4+YmIymA==}
-    dev: false
-
-  /d3-random@1.1.2:
-    resolution: {integrity: sha512-6AK5BNpIFqP+cx/sreKzNjWbwZQCSUatxq+pPRmFIQaWuoD+NrbVWw7YWpHiXpCQ/NanKdtGDuB+VQcZDaEmYQ==}
-    dev: false
-
-  /d3-scale-chromatic@1.5.0:
-    resolution: {integrity: sha512-ACcL46DYImpRFMBcpk9HhtIyC7bTBR4fNOPxwVSl0LfulDAwyiHyPOTqcDG1+t5d4P9W7t/2NAuWu59aKko/cg==}
-    dependencies:
-      d3-color: 1.4.1
-      d3-interpolate: 1.4.0
-    dev: false
-
-  /d3-scale@2.2.2:
-    resolution: {integrity: sha512-LbeEvGgIb8UMcAa0EATLNX0lelKWGYDQiPdHj+gLblGVhGLyNbaCn3EvrJf0A3Y/uOOU5aD6MTh5ZFCdEwGiCw==}
-    dependencies:
-      d3-array: 1.2.4
-      d3-collection: 1.0.7
-      d3-format: 1.4.5
-      d3-interpolate: 1.4.0
-      d3-time: 1.1.0
-      d3-time-format: 2.3.0
-    dev: false
 
   /d3-scale@4.0.2:
     resolution: {integrity: sha512-GZW464g1SH7ag3Y7hXjf8RoUuAFIqklOAq3MRl4OaWabTFJY9PN/E1YklhXLh+OQ3fM9yS2nOkCoS+WLZ6kvxQ==}
@@ -1051,21 +898,11 @@
       d3-time-format: 4.1.0
     dev: true
 
-  /d3-selection@1.4.2:
-    resolution: {integrity: sha512-SJ0BqYihzOjDnnlfyeHT0e30k0K1+5sR3d5fNueCNeuhZTnGw4M4o8mqJchSwgKMXCNFo+e2VTChiSJ0vYtXkg==}
-    dev: false
-
   /d3-selection@3.0.0:
     resolution: {integrity: sha512-fmTRWbNMmsmWq6xJV8D19U/gw/bwrHfNXxrIN+HfZgnzqTHp9jOmKMhsTUjXOJnZOdZY9Q28y4yebKzqDKlxlQ==}
     engines: {node: '>=12'}
     dev: true
 
-  /d3-shape@1.3.7:
-    resolution: {integrity: sha512-EUkvKjqPFUAZyOlhY5gzCxCeI0Aep04LwIRpsZ/mLFelJiUfnK56jo5JMDSE7yyP2kLSb6LtF+S5chMk7uqPqw==}
-    dependencies:
-      d3-path: 1.0.9
-    dev: false
-
   /d3-shape@3.2.0:
     resolution: {integrity: sha512-SaLBuwGm3MOViRq2ABk3eLoxwZELpH6zhl3FbAoJ7Vm1gofKx6El1Ib5z23NUEhF9AsGl7y+dzLe5Cw2AArGTA==}
     engines: {node: '>=12'}
@@ -1073,12 +910,6 @@
       d3-path: 3.1.0
     dev: true
 
-  /d3-time-format@2.3.0:
-    resolution: {integrity: sha512-guv6b2H37s2Uq/GefleCDtbe0XZAuy7Wa49VGkPVPMfLL9qObgBST3lEHJBMUp8S7NdLQAGIvr2KXk8Hc98iKQ==}
-    dependencies:
-      d3-time: 1.1.0
-    dev: false
-
   /d3-time-format@4.1.0:
     resolution: {integrity: sha512-dJxPBlzC7NugB2PDLwo9Q8JiTR3M3e4/XANkreKSUxF8vvXKqm1Yfq4Q5dl8budlunRVlUUaDUgFt7eA8D6NLg==}
     engines: {node: '>=12'}
@@ -1086,10 +917,6 @@
       d3-time: 3.1.0
     dev: true
 
-  /d3-time@1.1.0:
-    resolution: {integrity: sha512-Xh0isrZ5rPYYdqhAVk8VLnMEidhz5aP7htAADH6MfzgmmicPkTo8LhkLxci61/lCB7n7UmE3bN0leRt+qvkLxA==}
-    dev: false
-
   /d3-time@3.1.0:
     resolution: {integrity: sha512-VqKjzBLejbSMT4IgbmVgDjpkYrNWUYJnbCGo874u7MMKIWsILRX+OpX/gTk8MqjpT1A/c6HY2dCA77ZN0lkQ2Q==}
     engines: {node: '>=12'}
@@ -1097,25 +924,10 @@
       d3-array: 3.2.2
     dev: true
 
-  /d3-timer@1.0.10:
-    resolution: {integrity: sha512-B1JDm0XDaQC+uvo4DT79H0XmBskgS3l6Ve+1SBCfxgmtIb1AVrPIoqd+nPSv+loMX8szQ0sVUhGngL7D5QPiXw==}
-    dev: false
-
   /d3-timer@3.0.1:
     resolution: {integrity: sha512-ndfJ/JxxMd3nw31uyKoY2naivF+r29V+Lc0svZxe1JvvIRmi8hUsrMvdOwgS1o6uBHmiz91geQ0ylPP0aj1VUA==}
     engines: {node: '>=12'}
     dev: true
-
-  /d3-transition@1.3.2:
-    resolution: {integrity: sha512-sc0gRU4PFqZ47lPVHloMn9tlPcv8jxgOQg+0zjhfZXMQuvppjG6YuwdMBE0TuqCZjeJkLecku/l9R0JPcRhaDA==}
-    dependencies:
-      d3-color: 1.4.1
-      d3-dispatch: 1.0.6
-      d3-ease: 1.0.7
-      d3-interpolate: 1.4.0
-      d3-selection: 1.4.2
-      d3-timer: 1.0.10
-    dev: false
 
   /d3-transition@3.0.1(d3-selection@3.0.0):
     resolution: {integrity: sha512-ApKvfjsSR6tg06xrL434C0WydLr7JewBB3V+/39RMHsaXTOG0zmt/OAXeng5M5LBm0ojmxJrpomQVZ1aPvBL4w==}
@@ -1131,20 +943,6 @@
       d3-timer: 3.0.1
     dev: true
 
-  /d3-voronoi@1.1.4:
-    resolution: {integrity: sha512-dArJ32hchFsrQ8uMiTBLq256MpnZjeuBtdHpaDlYuQyjU0CVzCJl/BVW+SkszaAeH95D/8gxqAhgx0ouAWAfRg==}
-    dev: false
-
-  /d3-zoom@1.8.3:
-    resolution: {integrity: sha512-VoLXTK4wvy1a0JpH2Il+F2CiOhVu7VRXWF5M/LroMIh3/zBAC3WAt7QoIvPibOavVo20hN6/37vwAsdBejLyKQ==}
-    dependencies:
-      d3-dispatch: 1.0.6
-      d3-drag: 1.2.5
-      d3-interpolate: 1.4.0
-      d3-selection: 1.4.2
-      d3-transition: 1.3.2
-    dev: false
-
   /d3-zoom@3.0.0:
     resolution: {integrity: sha512-b8AmV3kfQaqWAuacbPuNbL6vahnOJflOhexLzMMNLga62+/nh0JzvJ0aO/5a5MVgUFGS7Hu1P9P03o3fJkDCyw==}
     engines: {node: '>=12'}
@@ -1156,48 +954,8 @@
       d3-transition: 3.0.1(d3-selection@3.0.0)
     dev: true
 
-  /d3@5.16.0:
-    resolution: {integrity: sha512-4PL5hHaHwX4m7Zr1UapXW23apo6pexCgdetdJ5kTmADpG/7T9Gkxw0M0tf/pjoB63ezCCm0u5UaFYy2aMt0Mcw==}
-    dependencies:
-      d3-array: 1.2.4
-      d3-axis: 1.0.12
-      d3-brush: 1.1.6
-      d3-chord: 1.0.6
-      d3-collection: 1.0.7
-      d3-color: 1.4.1
-      d3-contour: 1.3.2
-      d3-dispatch: 1.0.6
-      d3-drag: 1.2.5
-      d3-dsv: 1.2.0
-      d3-ease: 1.0.7
-      d3-fetch: 1.2.0
-      d3-force: 1.2.1
-      d3-format: 1.4.5
-      d3-geo: 1.12.1
-      d3-hierarchy: 1.1.9
-      d3-interpolate: 1.4.0
-      d3-path: 1.0.9
-      d3-polygon: 1.0.6
-      d3-quadtree: 1.0.7
-      d3-random: 1.1.2
-      d3-scale: 2.2.2
-      d3-scale-chromatic: 1.5.0
-      d3-selection: 1.4.2
-      d3-shape: 1.3.7
-      d3-time: 1.1.0
-      d3-time-format: 2.3.0
-      d3-timer: 1.0.10
-      d3-transition: 1.3.2
-      d3-voronoi: 1.1.4
-      d3-zoom: 1.8.3
-    dev: false
-
   /daisyui@2.51.3(autoprefixer@10.4.14)(postcss@8.4.21):
     resolution: {integrity: sha512-AQa9exq/DsnvjyDi6bwOqHExQr9LJJag0iKRXNvRRtHXPo1gaAQ3ASJWylUB8J8KMH2M9zIpr7cvPHc7yGckyQ==}
-=======
-  /daisyui@2.51.6(autoprefixer@10.4.14)(postcss@8.4.23):
-    resolution: {integrity: sha512-JRqOKayuFCmWe4X4k6Qvx1y7V/VNao8U5eTSOhusOKIzCsYqf56+TCSe4d7zmqGE0V6JiLDYAT8JeoWUeRKFCw==}
->>>>>>> cca16a45
     peerDependencies:
       autoprefixer: ^10.0.2
       postcss: ^8.1.6
@@ -1462,14 +1220,6 @@
       function-bind: 1.1.1
     dev: true
 
-<<<<<<< HEAD
-  /iconv-lite@0.4.24:
-    resolution: {integrity: sha512-v3MXnZAcvnywkTUEZomIActle7RXXeedOR31wwl7VlyoXO4Qi9arvSenNQWne1TcRwhCL1HwLI21bEqdpj8/rA==}
-    engines: {node: '>=0.10.0'}
-    dependencies:
-      safer-buffer: 2.1.2
-    dev: false
-
   /iconv-lite@0.6.3:
     resolution: {integrity: sha512-4fCk79wshMdzMp2rH06qWrJE4iolqLhCUH+OiuIgU++RB0+94NlDL81atO7GX55uUKueo0txHNtvEyI6D7WdMw==}
     engines: {node: '>=0.10.0'}
@@ -1477,8 +1227,6 @@
       safer-buffer: 2.1.2
     dev: true
 
-=======
->>>>>>> cca16a45
   /import-fresh@3.3.0:
     resolution: {integrity: sha512-veYYhQa+D1QBKznvhUHxb8faxlrwUnxseDAbAp457E0wLNio2bOSKnjYDhMj+YiAq61xrMGhQk9iXVk5FzgQMw==}
     engines: {node: '>=6'}
@@ -1580,16 +1328,6 @@
     resolution: {integrity: sha512-utWOt/GHzuUxnLKxB6dk81RoOeoNeHgbrXiuGk4yyF5qlRz+iIVWu56E2fqGHFrXz0QNUhLB/8nKqvRH66JKGQ==}
     engines: {node: '>=10'}
     dev: true
-
-<<<<<<< HEAD
-  /lodash-es@4.17.21:
-    resolution: {integrity: sha512-mKnC+QJ9pWVzv+C4/U3rRsHapFfHvQFoFB92e52xeyGMcX6/OlIl78je1u8vePzYZSkkogMPJ2yjxxsb89cxyw==}
-    dev: false
-=======
-  /lines-and-columns@1.2.4:
-    resolution: {integrity: sha512-7ylylesZQ/PV29jhEDl3Ufjo6ZX7gCqJr5F7PKrqc93v7fzSymt1BpwEU8nAUXs8qzzvqhbjhK5QZg6Mt/HkBg==}
-    dev: true
->>>>>>> cca16a45
 
   /lodash.castarray@4.4.0:
     resolution: {integrity: sha512-aVx8ztPv7/2ULbArGJ2Y42bG1mEQ5mGjpdvrbJcJFU3TbYybe+QlLS4pst9zV52ymy2in1KpFPiZnAOATxD4+Q==}
@@ -1947,12 +1685,10 @@
       queue-microtask: 1.2.3
     dev: true
 
-<<<<<<< HEAD
   /rw@1.3.3:
     resolution: {integrity: sha512-PdhdWy89SiZogBLaw42zdeqtRJ//zFd2PgQavcICDUgJT5oW10QCRKbJ6bg4r0/UY2M6BWd5tkxuGFRvCkgfHQ==}
-
-=======
->>>>>>> cca16a45
+    dev: true
+
   /sade@1.8.1:
     resolution: {integrity: sha512-xal3CZX1Xlo/k4ApwCFrHVACi9fBqJ7V+mwhBsuf/1IOKbBy098Fex+Wa/5QMubw09pSZ/u8EY8PWgevJsXp1A==}
     engines: {node: '>=6'}
@@ -1960,12 +1696,10 @@
       mri: 1.2.0
     dev: true
 
-<<<<<<< HEAD
   /safer-buffer@2.1.2:
     resolution: {integrity: sha512-YZo3K82SD7Riyi0E1EQPojLz7kpepnSQI9IyPbHHg1XXXevb5dJI7tpyN2ADxGcQbHG7vcyRHk0cbwqcQriUtg==}
-
-=======
->>>>>>> cca16a45
+    dev: true
+
   /sander@0.5.1:
     resolution: {integrity: sha512-3lVqBir7WuKDHGrKRDn/1Ye3kwpXaDOMsiRP1wd6wpZW56gJhsbp5RqQpA6JG/P+pkXizygnr1dKR8vzWaVsfA==}
     dependencies:
@@ -2120,19 +1854,8 @@
     engines: {node: '>= 0.4'}
     dev: true
 
-  /svelte-chartjs@1.1.4:
-    resolution: {integrity: sha512-G+G3h1yDFKNTamwq1iDSK1nthStVpEKaCh8K17cUlMPRX1bFF14sK2kWNv0tPj+OGWDTJgDM3X18EU0o3/kH5Q==}
-    dependencies:
-      chart.js: 3.9.1
-    dev: false
-
-<<<<<<< HEAD
   /svelte-check@3.1.2(postcss@8.4.21)(svelte@3.56.0):
     resolution: {integrity: sha512-8nIPXPe8TiUiWPCAoegU+l1NaL5DKLnN6+H1dJqbjkD6IkhpDTMj2q8Z88lhCOsq1F3E7st5/Vn7eGeGkSo/aA==}
-=======
-  /svelte-check@3.3.2(postcss@8.4.23)(svelte@3.59.1):
-    resolution: {integrity: sha512-67j3rI0LDc2DvL0ON/2pvCasVVD3nHDrTkZNr4eITNfo2oFXdw7SIyMOiFj4swu+pjmFQAigytBK1IWyik8dBw==}
->>>>>>> cca16a45
     hasBin: true
     peerDependencies:
       svelte: ^3.55.0
@@ -2223,21 +1946,8 @@
       typescript: 5.0.4
     dev: true
 
-<<<<<<< HEAD
-  /svelte-speedometer@1.1.0:
-    resolution: {integrity: sha512-LAyorCGsFWqRLrxIg/IFLwbeVVHWeM7Y4hUhVbm/pFuo8OkzBii2B82dkbiw7Wujq0TrB50XJPTWGBpmqSJU5w==}
-    dependencies:
-      d3: 5.16.0
-      lodash-es: 4.17.21
-      memoize-one: 5.2.1
-    dev: false
-
   /svelte@3.56.0:
     resolution: {integrity: sha512-LvXiJbjdvJKwB/0CQyYpDX0q+hFqCyWmybzC2G6eK1tJJA/RSRCytTfNmjHv+RHlLuA70vWG7nXp6gbeErYvRA==}
-=======
-  /svelte@3.59.1:
-    resolution: {integrity: sha512-pKj8fEBmqf6mq3/NfrB9SLtcJcUvjYSWyePlfCqN9gujLB25RitWK8PvFzlwim6hD/We35KbPlRteuA6rnPGcQ==}
->>>>>>> cca16a45
     engines: {node: '>= 8'}
     dev: true
 
