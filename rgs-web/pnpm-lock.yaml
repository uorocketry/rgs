--- conflicted
+++ resolved
@@ -1,22 +1,5 @@
 lockfileVersion: '6.0'
 
-<<<<<<< HEAD
-=======
-dependencies:
-  chart.js:
-    specifier: ^4.3.0
-    version: 4.3.0
-  svelte-chartjs:
-    specifier: ^1.1.4
-    version: 1.1.4
-  svelte-golden-layout:
-    specifier: ^0.1.1
-    version: 0.1.1(golden-layout@2.6.0)
-  svelte-speedometer:
-    specifier: ^1.1.0
-    version: 1.1.0
-
->>>>>>> cca94c5f
 devDependencies:
   '@fortawesome/fontawesome-free':
     specifier: 6.4.0
@@ -822,18 +805,12 @@
       color-string: 1.9.1
     dev: true
 
-<<<<<<< HEAD
   /colorspace@1.1.4:
     resolution: {integrity: sha512-BgvKJiuVu1igBUF2kEjRCZXol6wiiGbY5ipL/oVPwm0BL9sIpMIzM8IK7vwuxIIzOXMV3Ey5w+vxhm0rR/TN8w==}
     dependencies:
       color: 3.2.1
       text-hex: 1.0.0
     dev: true
-=======
-  /commander@2.20.3:
-    resolution: {integrity: sha512-GpVkmM8vF2vQUkj2LvZmD35JxeJOLCwJ9cUkugyk2nuhbv3+mJvpLYYt+0+USMxE+oj+ey/lJEnhZw75x/OMcQ==}
-    dev: false
->>>>>>> cca94c5f
 
   /commander@4.1.1:
     resolution: {integrity: sha512-NOKm8xhkzAjzFx8B2v5OAHT+u5pRQc2UCa2Vq9jYL/31o2wi9mxBA7LIFs3sV5VSC49z6pEhfbMULvShKj26WA==}
@@ -1915,7 +1892,6 @@
       mri: 1.2.0
     dev: true
 
-<<<<<<< HEAD
   /safe-buffer@5.2.1:
     resolution: {integrity: sha512-rp3So07KcdmmKbGvgaNxQSJr7bGVSVk5S9Eq1F+ppbRo70+YeaDxkw5Dd8NPN+GD6bjnYm2VuPuCXmpuYvmCXQ==}
     dev: true
@@ -1924,11 +1900,6 @@
     resolution: {integrity: sha512-e2bDA2WJT0wxseVd4lsDP4+3ONX6HpMXQa1ZhFQ7SU+GjvORCmShbCMltrtIDfkYhVHrOcPtj+KhmDBdPdZD1g==}
     engines: {node: '>=10'}
     dev: true
-=======
-  /safer-buffer@2.1.2:
-    resolution: {integrity: sha512-YZo3K82SD7Riyi0E1EQPojLz7kpepnSQI9IyPbHHg1XXXevb5dJI7tpyN2ADxGcQbHG7vcyRHk0cbwqcQriUtg==}
-    dev: false
->>>>>>> cca94c5f
 
   /sander@0.5.1:
     resolution: {integrity: sha512-3lVqBir7WuKDHGrKRDn/1Ye3kwpXaDOMsiRP1wd6wpZW56gJhsbp5RqQpA6JG/P+pkXizygnr1dKR8vzWaVsfA==}
