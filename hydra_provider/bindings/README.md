--- conflicted
+++ resolved
@@ -1,10 +1,5 @@
 These bindings must be updated manually:
 
 1. Run this command in this directory: `cargo test`
-<<<<<<< HEAD
-   1. Clone the `hydra` repo locally. Run this command, replacing the target with the appropriate one for your OS: `cargo test -p messages --features ts --target x86_64-unknown-linux-gnu`
-2. Copy the content of the `hydra/libraries/messages/bindings` folder here.
-=======
 2. Clone the `hydra` repo locally and run `cargo make generate-ts-bindings`
-3. Copy the content of the `hydra/libraries/messages/bindings` folder here.
->>>>>>> cca94c5f
+3. Copy the content of the `hydra/libraries/messages/bindings` folder here.