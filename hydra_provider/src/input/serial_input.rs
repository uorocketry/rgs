--- conflicted
+++ resolved
@@ -1,10 +1,5 @@
 use crate::input::HydraInput;
-<<<<<<< HEAD
 use crate::processing::InputData;
-=======
-use crate::message_types::MessageTypes;
-use crate::message_types::RadioStatus;
->>>>>>> da8573c9
 use anyhow::Context;
 use anyhow::Ok;
 use anyhow::Result;
@@ -13,11 +8,7 @@
 use mavlink::uorocketry;
 use mavlink::MavConnection;
 use messages::Message;
-<<<<<<< HEAD
 use postcard::from_bytes;
-=======
-use mavlink;
->>>>>>> da8573c9
 use serialport::available_ports;
 use std::sync::mpsc::Sender;
 
@@ -47,7 +38,6 @@
 }
 
 impl HydraInput for SerialInput {
-<<<<<<< HEAD
     fn read_loop(&mut self, send: Sender<InputData>) -> ! {
         loop {
             if let Err(e) = self.read_message(&send) {
@@ -69,22 +59,6 @@
                 let msg: Message = from_bytes(data.message.as_slice())?;
                 debug!("Received rocket message: {:#?}", msg);
                 InputData::RocketData(msg)
-=======
-    fn read_message(&mut self) -> Result<MessageTypes, anyhow::Error> {
-        
-        let (_header, recv_msg): (mavlink::MavHeader, uorocketry::MavMessage) = self.reader.recv()?;
-
-        match recv_msg {
-            uorocketry::MavMessage::POSTCARD_MESSAGE(mut data) => {
-                let msg: Message = postcard::from_bytes_cobs(&mut data.message[..])?;
-                info!("received: {:#?}", msg);
-                return Ok(MessageTypes::Message(msg));
-            }
-            uorocketry::MavMessage::RADIO_STATUS(data) => {
-                let msg: RadioStatus = data.into();
-                info!("received: {:#?}", msg);
-                return Ok(MessageTypes::RadioStatus(msg));
->>>>>>> da8573c9
             }
             uorocketry::MavMessage::RADIO_STATUS(data) => {
                 debug!("Received radio status: {:?}", data);
