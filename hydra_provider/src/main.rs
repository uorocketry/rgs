--- conflicted
+++ resolved
@@ -1,7 +1,7 @@
 mod input;
+mod message_types;
 mod processing;
 mod zeromq_server;
-mod message_types;
 
 use crate::input::SerialInput;
 use crate::input::{HydraInput, RandomInput};
@@ -71,7 +71,6 @@
     processing_handle.join().unwrap();
     server_handle.join().unwrap();
 
-<<<<<<< HEAD
     Ok(())
 }
 
@@ -129,36 +128,6 @@
         })
         .unwrap()
 }
-=======
-    loop {
-        let result: Result<_> = (|| {
-            let msg = reader.read_message().context("Failed to read message")?;
-            
-            match msg {
-                message_types::MessageTypes::Message(msg) => {
-                    debug!("Received message: {}", serde_json::to_string(&msg)?);
-
-                    let processed = processing.process(msg);
-
-                    debug!("Processed message: {}", serde_json::to_string(&processed)?);
-
-                    server.send(&processed).context("Failed to send message")?;
-
-                    Ok(())
-                },
-                message_types::MessageTypes::RadioStatus(msg) => {
-                    debug!("Received message: {:?}", msg);
-
-                    let processed = processing.process_radio(msg);
-
-                    debug!("Processed message: {:?}", processed);
-
-                    // server.send(&processed).context("Failed to send message")?;
-                    Ok(())
-                }
-            }
-        })();
->>>>>>> 3a8cb67f
 
 fn start_server(args: Args, recv: Receiver<ProcessedMessage>) -> JoinHandle<()> {
     thread::Builder::new()
