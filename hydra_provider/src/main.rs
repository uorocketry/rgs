--- conflicted
+++ resolved
@@ -4,14 +4,9 @@
 
 use crate::input::RandomInput;
 use crate::input::SerialInput;
-<<<<<<< HEAD
 use crate::processing::{
     InputData, LinkData, LinkStatusProcessing, ProcessedMessage, RocketProcessing,
 };
-=======
-use crate::input::{HydraInput, RandomInput};
-use crate::processing::Processing;
->>>>>>> 31781129
 use crate::zeromq_server::ZeroMQServer;
 
 use anyhow::Result;
@@ -80,7 +75,6 @@
     Ok(())
 }
 
-<<<<<<< HEAD
 fn start_input(args: Args, send: Sender<InputData>) -> JoinHandle<()> {
     thread::Builder::new()
         .name("Input".to_string())
@@ -117,25 +111,6 @@
         .name("Processing".to_string())
         .spawn(move || {
             let rocket_processing = RocketProcessing::new();
-=======
-    let processing = Processing::new();
-
-    loop {
-        let result: Result<_> = (|| {
-            let msg = reader.read_message().context("Failed to read message")?;
-
-            debug!("Received message: {}", serde_json::to_string(&msg)?);
-
-            let processed = processing.process(msg);
-
-            debug!("Processed message: {}", serde_json::to_string(&processed)?);
-
-            server.send(&processed).context("Failed to send message")?;
-
-            Ok(())
-        })();
->>>>>>> 31781129
-
             loop {
                 let msg = recv.recv().unwrap();
                 trace!("Received data: {:?}", msg);
