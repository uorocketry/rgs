--- conflicted
+++ resolved
@@ -200,10 +200,7 @@
     db_timestamp INTEGER NOT NULL DEFAULT (strftime('%s','now'))
 );
 
-<<<<<<< HEAD
-=======
 CREATE INDEX IF NOT EXISTS idx_serviceping_db_timestamp ON ServicePing (db_timestamp);
 CREATE INDEX IF NOT EXISTS idx_serviceping_service_db_timestamp ON ServicePing (service_id, db_timestamp);
 
->>>>>>> 7fdba593
 --#endregion