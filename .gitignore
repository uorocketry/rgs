--- conflicted
+++ resolved
@@ -25,7 +25,6 @@
 data
 vite.config.ts.*.mjs
 
-<<<<<<< HEAD
 # database
 pocketbase/pb_data/*
 
@@ -37,7 +36,6 @@
 
 # VSCode config
 .vscode/*
-=======
+
 */dist/
-target
->>>>>>> e009bd15
+target