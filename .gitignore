# Logs
logs
*.log
npm-debug.log*
.pnpm-debug.log*


# Dependency directories
node_modules/
.pnpm-store

# TypeScript cache
*.tsbuildinfo

# SvelteKit
.DS_Store
node_modules
/build
/.svelte-kit
/package
.env
.env.*
!.env.example
.output

# Temporary files
data
<<<<<<< HEAD

# Cargo
target/
=======
vite.config.ts.*.mjs
>>>>>>> c1db04f1
<|MERGE_RESOLUTION|>--- conflicted
+++ resolved
@@ -2,6 +2,9 @@
 logs
 *.log
 npm-debug.log*
+yarn-debug.log*
+yarn-error.log*
+lerna-debug.log*
 .pnpm-debug.log*
 
 
@@ -12,6 +15,15 @@
 # TypeScript cache
 *.tsbuildinfo
 
+# Yarn Integrity file
+.yarn-integrity
+
+# dotenv environment variable files
+.env.development.local
+.env.test.local
+.env.production.local
+.env.local
+
 # SvelteKit
 .DS_Store
 node_modules
@@ -21,14 +33,9 @@
 .env
 .env.*
 !.env.example
+.vercel
 .output
 
 # Temporary files
 data
-<<<<<<< HEAD
-
-# Cargo
-target/
-=======
-vite.config.ts.*.mjs
->>>>>>> c1db04f1
+vite.config.ts.*.mjs