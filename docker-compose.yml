name: rgs

services:
    db:
        image: ghcr.io/tursodatabase/libsql-server:latest
        environment:
            SQLD_NODE: standalone
        volumes:
            - ./db/data:/var/lib/sqld
        ports:
            - "8080:8080"
    migration:
        image: docker.io/oven/bun:1
        volumes:
            - ./db:/app
        working_dir: /app
        command: ["sh", "-c", "bun install && bun index.ts"]
        environment:
            DATABASE_URL: http://db:8080
        restart: on-failure:3
<<<<<<< HEAD
=======

    tile_provider:
        build:
            context: ./tile_provider
            dockerfile: Dockerfile
        ports:
            - "6565:6565"
        volumes:
            - ./tile_provider/tiles_data:/var/lib/tile_provider:rw
        restart: always

    # hydrand:
    #   build:
    #     context: .
    #   entrypoint: ["hydrate"]
    #   extra_hosts:
    #     - "host.docker.internal:host-gateway"
    #   restart: always
>>>>>>> 7fdba593

    tile_provider:
        build:
            context: ./tile_provider
            dockerfile: Dockerfile
        ports:
            - "6565:6565"
        volumes:
            - ./tile_provider/tiles_data:/var/lib/tile_provider:rw
        restart: always<|MERGE_RESOLUTION|>--- conflicted
+++ resolved
@@ -14,12 +14,10 @@
         volumes:
             - ./db:/app
         working_dir: /app
-        command: ["sh", "-c", "bun install && bun index.ts"]
+        command: [ "sh", "-c", "bun install && bun index.ts" ]
         environment:
             DATABASE_URL: http://db:8080
         restart: on-failure:3
-<<<<<<< HEAD
-=======
 
     tile_provider:
         build:
@@ -30,22 +28,10 @@
         volumes:
             - ./tile_provider/tiles_data:/var/lib/tile_provider:rw
         restart: always
-
     # hydrand:
     #   build:
     #     context: .
     #   entrypoint: ["hydrate"]
     #   extra_hosts:
     #     - "host.docker.internal:host-gateway"
-    #   restart: always
->>>>>>> 7fdba593
-
-    tile_provider:
-        build:
-            context: ./tile_provider
-            dockerfile: Dockerfile
-        ports:
-            - "6565:6565"
-        volumes:
-            - ./tile_provider/tiles_data:/var/lib/tile_provider:rw
-        restart: always+    #   restart: always